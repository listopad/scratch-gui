/**
 * @license
 * Visual Blocks Editor
 *
 * Copyright 2011 Google Inc.
 * https://developers.google.com/blockly/
 *
 * Licensed under the Apache License, Version 2.0 (the "License");
 * you may not use this file except in compliance with the License.
 * You may obtain a copy of the License at
 *
 *   http://www.apache.org/licenses/LICENSE-2.0
 *
 * Unless required by applicable law or agreed to in writing, software
 * distributed under the License is distributed on an "AS IS" BASIS,
 * WITHOUT WARRANTIES OR CONDITIONS OF ANY KIND, either express or implied.
 * See the License for the specific language governing permissions and
 * limitations under the License.
 */

/**
 * @fileoverview The class representing one block.
 * @author fraser@google.com (Neil Fraser)
 */
'use strict';

goog.provide('Blockly.Block');

goog.require('Blockly.Blocks');
goog.require('Blockly.Comment');
goog.require('Blockly.Connection');
goog.require('Blockly.Input');
goog.require('Blockly.Mutator');
goog.require('Blockly.Warning');
goog.require('Blockly.Workspace');
goog.require('Blockly.Xml');
goog.require('goog.array');
goog.require('goog.asserts');
goog.require('goog.math.Coordinate');
goog.require('goog.string');


/**
 * Class for one block.
 * Not normally called directly, workspace.newBlock() is preferred.
 * @param {!Blockly.Workspace} workspace The block's workspace.
 * @param {?string} prototypeName Name of the language object containing
 *     type-specific functions for this block.
 * @param {=string} opt_id Optional ID.  Use this ID if provided, otherwise
 *     create a new id.
 * @constructor
 */
Blockly.Block = function(workspace, prototypeName, opt_id) {
  /** @type {string} */
  this.id = (opt_id && !Blockly.Block.getById(opt_id)) ?
      opt_id : Blockly.genUid();
  Blockly.Block.BlockDB_[this.id] = this;
  /** @type {Blockly.Connection} */
  this.outputConnection = null;
  /** @type {Blockly.Connection} */
  this.nextConnection = null;
  /** @type {Blockly.Connection} */
  this.previousConnection = null;
  /** @type {!Array.<!Blockly.Input>} */
  this.inputList = [];
  /** @type {boolean|undefined} */
  this.inputsInline = true;
  /** @type {boolean} */
  this.disabled = false;
  /** @type {string|!Function} */
  this.tooltip = '';
  /** @type {boolean} */
  this.contextMenu = true;

  /** @type {Blockly.Block} */
  this.parentBlock_ = null;
  /** @type {!Array.<!Blockly.Block>} */
  this.childBlocks_ = [];
  /** @type {boolean} */
  this.deletable_ = true;
  /** @type {boolean} */
  this.movable_ = true;
  /** @type {boolean} */
  this.editable_ = true;
  /** @type {boolean} */
  this.isShadow_ = false;
  /** @type {boolean} */
  this.collapsed_ = false;

  /** @type {string|Blockly.Comment} */
  this.comment = null;

  /** @type {!goog.math.Coordinate} */
  this.xy_ = new goog.math.Coordinate(0, 0);

  /** @type {!Blockly.Workspace} */
  this.workspace = workspace;
  /** @type {boolean} */
  this.isInFlyout = workspace.isFlyout;
  /** @type {boolean} */
  this.RTL = workspace.RTL;

  /** @type {Blockly.Block} */
  this.ghostBlock_ = null;
  /** @type {boolean} */
  this.isGhost_ = false;

  // Copy the type-specific functions and data from the prototype.
  if (prototypeName) {
    /** @type {string} */
    this.type = prototypeName;
    var prototype = Blockly.Blocks[prototypeName];
    goog.asserts.assertObject(prototype,
        'Error: "%s" is an unknown language block.', prototypeName);
    goog.mixin(this, prototype);
  }

  workspace.addTopBlock(this);

  // Call an initialization function, if it exists.
  if (goog.isFunction(this.init)) {
    this.init();
  }
  // Record initial inline state.
  /** @type {boolean|undefined} */
  this.inputsInlineDefault = this.inputsInline;
  if (Blockly.Events.isEnabled()) {
    Blockly.Events.fire(new Blockly.Events.Create(this));
  }
  // Bind an onchange function, if it exists.
  if (goog.isFunction(this.onchange)) {
    this.onchangeWrapper_ = this.onchange.bind(this);
    this.workspace.addChangeListener(this.onchangeWrapper_);
  }
};

/**
 * Obtain a newly created block.
 * @param {!Blockly.Workspace} workspace The block's workspace.
 * @param {?string} prototypeName Name of the language object containing
 *     type-specific functions for this block.
 * @return {!Blockly.Block} The created block.
 * @deprecated December 2015
 */
Blockly.Block.obtain = function(workspace, prototypeName) {
  console.warn('Deprecated call to Blockly.Block.obtain, ' +
               'use workspace.newBlock instead.');
  return workspace.newBlock(prototypeName);
};

/**
 * Optional text data that round-trips beween blocks and XML.
 * Has no effect. May be used by 3rd parties for meta information.
 * @type {?string}
 */
Blockly.Block.prototype.data = null;

/**
 * Colour of the block in '#RRGGBB' format.
 * @type {string}
 * @private
 */
Blockly.Block.prototype.colour_ = '#000000';

/**
 * Secondary colour of the block in '#RRGGBB' format.
 * @type {string}
 * @private
 */
Blockly.Block.prototype.colourSecondary_ = '#000000';

/**
 * Tertiary colour of the block in '#RRGGBB' format.
 * @type {string}
 * @private
 */
Blockly.Block.prototype.colourTertiary_ = '#000000';

/**
 * Dispose of this block.
 * @param {boolean} healStack If true, then try to heal any gap by connecting
 *     the next statement with the previous statement.  Otherwise, dispose of
 *     all children of this block.
 */
Blockly.Block.prototype.dispose = function(healStack) {
  // Terminate onchange event calls.
  if (this.onchangeWrapper_) {
    this.workspace.removeChangeListener(this.onchangeWrapper_);
  }
  this.unplug(healStack);
  if (Blockly.Events.isEnabled()) {
    Blockly.Events.fire(new Blockly.Events.Delete(this));
  }
  Blockly.Events.disable();

  // This block is now at the top of the workspace.
  // Remove this block from the workspace's list of top-most blocks.
  if (this.workspace) {
    this.workspace.removeTopBlock(this);
    this.workspace = null;
  }

  // Just deleting this block from the DOM would result in a memory leak as
  // well as corruption of the connection database.  Therefore we must
  // methodically step through the blocks and carefully disassemble them.

  if (Blockly.selected == this) {
    Blockly.selected = null;
  }

  if (this.ghostBlock_) {
    this.ghostBlock_.dispose();
  }

  // First, dispose of all my children.
  for (var i = this.childBlocks_.length - 1; i >= 0; i--) {
    this.childBlocks_[i].dispose(false);
  }
  // Then dispose of myself.
  // Dispose of all inputs and their fields.
  for (var i = 0, input; input = this.inputList[i]; i++) {
    input.dispose();
  }
  this.inputList.length = 0;
  // Dispose of any remaining connections (next/previous/output).
  var connections = this.getConnections_(true);
  for (var i = 0; i < connections.length; i++) {
    var connection = connections[i];
    if (connection.isConnected()) {
      connection.disconnect();
    }
    connections[i].dispose();
  }
  // Remove from block database.
  delete Blockly.Block.BlockDB_[this.id];
  Blockly.Events.enable();
};

/**
 * Unplug this block from its superior block.  If this block is a statement,
 * optionally reconnect the block underneath with the block on top.
 * @param {boolean} opt_healStack Disconnect child statement and reconnect
 *   stack.  Defaults to false.
 */
Blockly.Block.prototype.unplug = function(opt_healStack) {
  if (this.outputConnection) {
    if (this.outputConnection.isConnected()) {
      // Disconnect from any superior block.
      this.outputConnection.disconnect();
    }
  } else if (this.previousConnection) {
    var previousTarget = null;
    if (this.previousConnection.isConnected()) {
      // Remember the connection that any next statements need to connect to.
      previousTarget = this.previousConnection.targetConnection;
      // Detach this block from the parent's tree.
      this.previousConnection.disconnect();
    }
    var nextBlock = this.getNextBlock();
    if (opt_healStack && nextBlock) {
      // Disconnect the next statement.
      var nextTarget = this.nextConnection.targetConnection;
      nextTarget.disconnect();
      if (previousTarget && previousTarget.checkType_(nextTarget)) {
        // Attach the next statement to the previous statement.
        previousTarget.connect(nextTarget);
      }
    }
  }
};

/**
 * Returns all connections originating from this block.
 * @return {!Array.<!Blockly.Connection>} Array of connections.
 * @private
 */
Blockly.Block.prototype.getConnections_ = function() {
  var myConnections = [];
  if (this.outputConnection) {
    myConnections.push(this.outputConnection);
  }
  if (this.previousConnection) {
    myConnections.push(this.previousConnection);
  }
  if (this.nextConnection) {
    myConnections.push(this.nextConnection);
  }
  for (var i = 0, input; input = this.inputList[i]; i++) {
    if (input.connection) {
      myConnections.push(input.connection);
    }
  }
  return myConnections;
};

/**
 * Walks down a stack of blocks and finds the last next connection on the stack.
 * @return {Blockly.Connection} The last next connection on the stack, or null.
 * @private
 */
Blockly.Block.prototype.lastConnectionInStack_ = function() {
  var nextConnection = this.nextConnection;
  while (nextConnection) {
    var nextBlock = nextConnection.targetBlock();
    if (!nextBlock) {
      // Found a next connection with nothing on the other side.
      return nextConnection;
    }
    nextConnection = nextBlock.nextConnection;
  }
  // Ran out of next connections.
  return null;
};

/**
 * Bump unconnected blocks out of alignment.  Two blocks which aren't actually
 * connected should not coincidentally line up on screen.
 * @private
 */
Blockly.Block.prototype.bumpNeighbours_ = function() {
  if (!this.workspace) {
    return;  // Deleted block.
  }
  if (Blockly.dragMode_ != Blockly.DRAG_NONE) {
    return;  // Don't bump blocks during a drag.
  }
  var rootBlock = this.getRootBlock();
  if (rootBlock.isInFlyout) {
    return;  // Don't move blocks around in a flyout.
  }
  // Loop though every connection on this block.
  var myConnections = this.getConnections_(false);
  for (var i = 0, connection; connection = myConnections[i]; i++) {
    // Spider down from this block bumping all sub-blocks.
    if (connection.isConnected() && connection.isSuperior()) {
      connection.targetBlock().bumpNeighbours_();
    }

    var neighbours = connection.neighbours_(Blockly.SNAP_RADIUS);
    for (var j = 0, otherConnection; otherConnection = neighbours[j]; j++) {
      // If both connections are connected, that's probably fine.  But if
      // either one of them is unconnected, then there could be confusion.
      if (!connection.isConnected() || !otherConnection.isConnected()) {
        // Only bump blocks if they are from different tree structures.
        if (otherConnection.getSourceBlock().getRootBlock() != rootBlock) {
          // Always bump the inferior block.
          if (connection.isSuperior()) {
            otherConnection.bumpAwayFrom_(connection);
          } else {
            connection.bumpAwayFrom_(otherConnection);
          }
        }
      }
    }
  }
};

/**
 * Return the parent block or null if this block is at the top level.
 * @return {Blockly.Block} The block that holds the current block.
 */
Blockly.Block.prototype.getParent = function() {
  // Look at the DOM to see if we are nested in another block.
  return this.parentBlock_;
};

/**
 * Return the input that connects to the specified block.
 * @param {!Blockly.Block} block A block connected to an input on this block.
 * @return {Blockly.Input} The input that connects to the specified block.
 */
Blockly.Block.prototype.getInputWithBlock = function(block) {
  for (var i = 0, input; input = this.inputList[i]; i++) {
    if (input.connection && input.connection.targetBlock() == block) {
      return input;
    }
  }
  return null;
};

/**
 * Return the parent block that surrounds the current block, or null if this
 * block has no surrounding block.  A parent block might just be the previous
 * statement, whereas the surrounding block is an if statement, while loop, etc.
 * @return {Blockly.Block} The block that surrounds the current block.
 */
Blockly.Block.prototype.getSurroundParent = function() {
  var block = this;
  do {
    var prevBlock = block;
    block = block.getParent();
    if (!block) {
      // Ran off the top.
      return null;
    }
  } while (block.getNextBlock() == prevBlock);
  // This block is an enclosing parent, not just a statement in a stack.
  return block;
};

/**
 * Return the next statement block directly connected to this block.
 * @return {Blockly.Block} The next statement block or null.
 */
Blockly.Block.prototype.getNextBlock = function() {
  return this.nextConnection && this.nextConnection.targetBlock();
};

/**
 * Return the connection on the first statement input on this block, or null if
 * there are none.
 * @return {Blockly.Connection} The first statement connection or null.
 */
Blockly.Block.prototype.getFirstStatementConnection = function() {
  for (var i = 0, input; input = this.inputList[i]; i++) {
    if (input.connection && input.connection.type == Blockly.NEXT_STATEMENT) {
      return input.connection;
    }
  }
  return null;
};

/**
 * Return the top-most block in this block's tree.
 * This will return itself if this block is at the top level.
 * @return {!Blockly.Block} The root block.
 */
Blockly.Block.prototype.getRootBlock = function() {
  var rootBlock;
  var block = this;
  do {
    rootBlock = block;
    block = rootBlock.parentBlock_;
  } while (block);
  return rootBlock;
};

/**
 * Find all the blocks that are directly nested inside this one.
 * Includes value and block inputs, as well as any following statement.
 * Excludes any connection on an output tab or any preceding statement.
 * @return {!Array.<!Blockly.Block>} Array of blocks.
 */
Blockly.Block.prototype.getChildren = function() {
  return this.childBlocks_;
};

/**
 * Set parent of this block to be a new block or null.
 * @param {Blockly.Block} newParent New parent block.
 */
Blockly.Block.prototype.setParent = function(newParent) {
  if (newParent == this.parentBlock_) {
    return;
  }
  if (this.parentBlock_) {
    // Remove this block from the old parent's child list.
    var children = this.parentBlock_.childBlocks_;
    for (var child, x = 0; child = children[x]; x++) {
      if (child == this) {
        children.splice(x, 1);
        break;
      }
    }

    // Disconnect from superior blocks.
    if (this.previousConnection && this.previousConnection.isConnected()) {
      throw 'Still connected to previous block.';
    }
    if (this.outputConnection && this.outputConnection.isConnected()) {
      throw 'Still connected to parent block.';
    }
    this.parentBlock_ = null;
    // This block hasn't actually moved on-screen, so there's no need to update
    // its connection locations.
  } else {
    // Remove this block from the workspace's list of top-most blocks.
    this.workspace.removeTopBlock(this);
  }

  this.parentBlock_ = newParent;
  if (newParent) {
    // Add this block to the new parent's child list.
    newParent.childBlocks_.push(this);
  } else {
    this.workspace.addTopBlock(this);
  }
};

/**
 * Find all the blocks that are directly or indirectly nested inside this one.
 * Includes this block in the list.
 * Includes value and block inputs, as well as any following statements.
 * Excludes any connection on an output tab or any preceding statements.
 * @return {!Array.<!Blockly.Block>} Flattened array of blocks.
 */
Blockly.Block.prototype.getDescendants = function() {
  var blocks = [this];
  for (var child, x = 0; child = this.childBlocks_[x]; x++) {
    blocks.push.apply(blocks, child.getDescendants());
  }
  return blocks;
};

/**
 * Get whether this block is deletable or not.
 * @return {boolean} True if deletable.
 */
Blockly.Block.prototype.isDeletable = function() {
  return this.deletable_ && !this.isShadow_ &&
      !(this.workspace && this.workspace.options.readOnly);
};

/**
 * Set whether this block is deletable or not.
 * @param {boolean} deletable True if deletable.
 */
Blockly.Block.prototype.setDeletable = function(deletable) {
  this.deletable_ = deletable;
};

/**
 * Get whether this block is movable or not.
 * @return {boolean} True if movable.
 */
Blockly.Block.prototype.isMovable = function() {
  return this.movable_ && !this.isShadow_ &&
      !(this.workspace && this.workspace.options.readOnly);
};

/**
 * Set whether this block is movable or not.
 * @param {boolean} movable True if movable.
 */
Blockly.Block.prototype.setMovable = function(movable) {
  this.movable_ = movable;
};

/**
 * Get whether this block is a shadow block or not.
 * @return {boolean} True if a shadow.
 */
Blockly.Block.prototype.isShadow = function() {
  return this.isShadow_;
};

/**
 * Set whether this block is a shadow block or not.
 * @param {boolean} shadow True if a shadow.
 */
Blockly.Block.prototype.setShadow = function(shadow) {
  this.isShadow_ = shadow;
};

/**
 * Get whether this block is a ghost block or not.
 * @return {boolean} True if a ghost.
 */
Blockly.Block.prototype.isGhost = function() {
  return this.isGhost_;
};

/**
 * Set whether this block is a ghost block or not.
 * @param {boolean} ghost True if a ghost.
 */
Blockly.Block.prototype.setGhost = function(ghost) {
  if (this.isGhost_ == ghost) {
    return;  // No change.
  }
  this.isGhost_ = ghost;
  if (this.isGhost_) {
    this.setColour("#949494");
  }
};

/**
 * Get whether this block is editable or not.
 * @return {boolean} True if editable.
 */
Blockly.Block.prototype.isEditable = function() {
  return this.editable_ && !(this.workspace && this.workspace.options.readOnly);
};

/**
 * Set whether this block is editable or not.
 * @param {boolean} editable True if editable.
 */
Blockly.Block.prototype.setEditable = function(editable) {
  this.editable_ = editable;
  for (var i = 0, input; input = this.inputList[i]; i++) {
    for (var j = 0, field; field = input.fieldRow[j]; j++) {
      field.updateEditable();
    }
  }
};

/**
 * Set whether the connections are hidden (not tracked in a database) or not.
 * Recursively walk down all child blocks (except collapsed blocks).
 * @param {boolean} hidden True if connections are hidden.
 */
Blockly.Block.prototype.setConnectionsHidden = function(hidden) {
  if (!hidden && this.isCollapsed()) {
    if (this.outputConnection) {
      this.outputConnection.setHidden(hidden);
    }
    if (this.previousConnection) {
      this.previousConnection.setHidden(hidden);
    }
    if (this.nextConnection) {
      this.nextConnection.setHidden(hidden);
      var child = this.nextConnection.targetBlock();
      if (child) {
        child.setConnectionsHidden(hidden);
      }
    }
  } else {
    var myConnections = this.getConnections_(true);
    for (var i = 0, connection; connection = myConnections[i]; i++) {
      connection.setHidden(hidden);
      if (connection.isSuperior()) {
        var child = connection.targetBlock();
        if (child) {
          child.setConnectionsHidden(hidden);
        }
      }
    }
  }
};

/**
 * Find the connection on this block that corresponds to the given connection
 * on the other block.
 * Used to match connections between a block and its ghost.
 * @param {!Blockly.Block} otherBlock The other block to match against.
 * @param {!Blockly.Connection} conn The other connection to match.
 * @return {Blockly.Connection} the matching connection on this block, or null.
 */
Blockly.Block.prototype.getMatchingConnection = function(otherBlock, conn) {
  var connections = this.getConnections_(true);
  var otherConnections = otherBlock.getConnections_(true);
  if (connections.length != otherConnections.length) {
    throw "Connection lists did not match in length.";
  }
  for (var i = 0; i < otherConnections.length; i++) {
    if (otherConnections[i] == conn) {
      return connections[i];
    }
  }
  return null;
};

/**
 * Set the URL of this block's help page.
 * @param {string|Function} url URL string for block help, or function that
 *     returns a URL.  Null for no help.
 */
Blockly.Block.prototype.setHelpUrl = function(url) {
  this.helpUrl = url;
};

/**
 * Change the tooltip text for a block.
 * @param {string|!Function} newTip Text for tooltip or a parent element to
 *     link to for its tooltip.  May be a function that returns a string.
 */
Blockly.Block.prototype.setTooltip = function(newTip) {
  this.tooltip = newTip;
};

/**
 * Get the colour of a block.
 * @return {string} #RRGGBB string.
 */
Blockly.Block.prototype.getColour = function() {
  return this.colour_;
};

/**
 * Get the secondary colour of a block.
 * @return {string} #RRGGBB string.
 */
Blockly.Block.prototype.getColourSecondary = function() {
  return this.colourSecondary_;
};

/**
 * Get the tertiary colour of a block.
 * @return {string} #RRGGBB string.
 */
Blockly.Block.prototype.getColourTertiary = function() {
  return this.colourTertiary_;
};


/**
* Create an #RRGGBB string colour from a colour HSV hue value or #RRGGBB string.
* @param {number|string} colour HSV hue value, or #RRGGBB string.
* @return {string} #RRGGBB string.
* @private
*/
Blockly.Block.prototype.makeColour_ = function(colour) {
  var hue = parseFloat(colour);
  if (!isNaN(hue)) {
    return Blockly.hueToRgb(hue);
  } else if (goog.isString(colour) && colour.match(/^#[0-9a-fA-F]{6}$/)) {
    return colour;
  } else {
    throw 'Invalid colour: ' + colour;
  }
<<<<<<< HEAD
}

/**
 * Change the colour of a block, and optional secondary/teriarty colours.
 * @param {number|string} colour HSV hue value, or #RRGGBB string.
 * @param {number|string} colourSecondary HSV hue value, or #RRGGBB string.
 * @param {number|string} colourTertiary HSV hue value, or #RRGGBB string.
 */
Blockly.Block.prototype.setColour = function(colour, colourSecondary, colourTertiary) {
  this.colour_ = this.makeColour_(colour);
  if (colourSecondary !== undefined) {
    this.colourSecondary_ = this.makeColour_(colourSecondary);
  } else {
    this.colourSecondary_ = goog.color.darken(goog.color.hexToRgb(this.colour_),
        0.1);
  }
  if (colourTertiary !== undefined) {
    this.colourTertiary_ = this.makeColour_(colourTertiary);
  } else {
    this.colourTertiary_ = goog.color.darken(goog.color.hexToRgb(this.colour_),
        0.2);
  }
  if (this.rendered) {
    this.updateColour();
  }
=======
>>>>>>> b7f73d60
};

/**
 * Returns the named field from a block.
 * @param {string} name The name of the field.
 * @return {Blockly.Field} Named field, or null if field does not exist.
 */
Blockly.Block.prototype.getField = function(name) {
  for (var i = 0, input; input = this.inputList[i]; i++) {
    for (var j = 0, field; field = input.fieldRow[j]; j++) {
      if (field.name === name) {
        return field;
      }
    }
  }
  return null;
};

/**
 * Return all variables referenced by this block.
 * @return {!Array.<string>} List of variable names.
 */
Blockly.Block.prototype.getVars = function() {
  var vars = [];
  for (var i = 0, input; input = this.inputList[i]; i++) {
    for (var j = 0, field; field = input.fieldRow[j]; j++) {
      if (field instanceof Blockly.FieldVariable) {
        vars.push(field.getValue());
      }
    }
  }
  return vars;
};

/**
 * Notification that a variable is renaming.
 * If the name matches one of this block's variables, rename it.
 * @param {string} oldName Previous name of variable.
 * @param {string} newName Renamed variable.
 */
Blockly.Block.prototype.renameVar = function(oldName, newName) {
  for (var i = 0, input; input = this.inputList[i]; i++) {
    for (var j = 0, field; field = input.fieldRow[j]; j++) {
      if (field instanceof Blockly.FieldVariable &&
          Blockly.Names.equals(oldName, field.getValue())) {
        field.setValue(newName);
      }
    }
  }
};

/**
 * Returns the language-neutral value from the field of a block.
 * @param {string} name The name of the field.
 * @return {?string} Value from the field or null if field does not exist.
 */
Blockly.Block.prototype.getFieldValue = function(name) {
  var field = this.getField(name);
  if (field) {
    return field.getValue();
  }
  return null;
};

/**
 * Returns the language-neutral value from the field of a block.
 * @param {string} name The name of the field.
 * @return {?string} Value from the field or null if field does not exist.
 * @deprecated December 2013
 */
Blockly.Block.prototype.getTitleValue = function(name) {
  console.warn('Deprecated call to getTitleValue, use getFieldValue instead.');
  return this.getFieldValue(name);
};

/**
 * Change the field value for a block (e.g. 'CHOOSE' or 'REMOVE').
 * @param {string} newValue Value to be the new field.
 * @param {string} name The name of the field.
 */
Blockly.Block.prototype.setFieldValue = function(newValue, name) {
  var field = this.getField(name);
  goog.asserts.assertObject(field, 'Field "%s" not found.', name);
  field.setValue(newValue);
};

/**
 * Change the field value for a block (e.g. 'CHOOSE' or 'REMOVE').
 * @param {string} newValue Value to be the new field.
 * @param {string} name The name of the field.
 * @deprecated December 2013
 */
Blockly.Block.prototype.setTitleValue = function(newValue, name) {
  console.warn('Deprecated call to setTitleValue, use setFieldValue instead.');
  this.setFieldValue(newValue, name);
};

/**
 * Set whether this block can chain onto the bottom of another block.
 * @param {boolean} newBoolean True if there can be a previous statement.
 * @param {string|Array.<string>|null|undefined} opt_check Statement type or
 *     list of statement types.  Null/undefined if any type could be connected.
 */
Blockly.Block.prototype.setPreviousStatement = function(newBoolean, opt_check) {
  if (this.previousConnection) {
    goog.asserts.assert(!this.previousConnection.isConnected(),
        'Must disconnect previous statement before removing connection.');
    this.previousConnection.dispose();
    this.previousConnection = null;
  }
  if (newBoolean) {
    goog.asserts.assert(!this.outputConnection,
        'Remove output connection prior to adding previous connection.');
    if (opt_check === undefined) {
      opt_check = null;
    }
    this.previousConnection =
        new Blockly.Connection(this, Blockly.PREVIOUS_STATEMENT);
    this.previousConnection.setCheck(opt_check);
  }
};

/**
 * Set whether another block can chain onto the bottom of this block.
 * @param {boolean} newBoolean True if there can be a next statement.
 * @param {string|Array.<string>|null|undefined} opt_check Statement type or
 *     list of statement types.  Null/undefined if any type could be connected.
 */
Blockly.Block.prototype.setNextStatement = function(newBoolean, opt_check) {
  if (this.nextConnection) {
    goog.asserts.assert(!this.nextConnection.isConnected(),
        'Must disconnect next statement before removing connection.');
    this.nextConnection.dispose();
    this.nextConnection = null;
  }
  if (newBoolean) {
    if (opt_check === undefined) {
      opt_check = null;
    }
    this.nextConnection =
        new Blockly.Connection(this, Blockly.NEXT_STATEMENT);
    this.nextConnection.setCheck(opt_check);
  }
};

/**
 * Set whether this block returns a value.
 * @param {boolean} newBoolean True if there is an output.
 * @param {string|Array.<string>|null|undefined} opt_check Returned type or list
 *     of returned types.  Null or undefined if any type could be returned
 *     (e.g. variable get).
 */
Blockly.Block.prototype.setOutput = function(newBoolean, opt_check) {
  if (this.outputConnection) {
    goog.asserts.assert(!this.outputConnection.isConnected(),
        'Must disconnect output value before removing connection.');
    this.outputConnection.dispose();
    this.outputConnection = null;
  }
  if (newBoolean) {
    goog.asserts.assert(!this.previousConnection,
        'Remove previous connection prior to adding output connection.');
    if (opt_check === undefined) {
      opt_check = null;
    }
    this.outputConnection =
        new Blockly.Connection(this, Blockly.OUTPUT_VALUE);
    this.outputConnection.setCheck(opt_check);
  }
};

/**
 * Set whether value inputs are arranged horizontally or vertically.
 * @param {boolean} newBoolean True if inputs are horizontal.
 */
Blockly.Block.prototype.setInputsInline = function(newBoolean) {
  if (this.inputsInline != newBoolean) {
    Blockly.Events.fire(new Blockly.Events.Change(
        this, 'inline', null, this.inputsInline, newBoolean));
    this.inputsInline = newBoolean;
  }
};

/**
 * Get whether value inputs are arranged horizontally or vertically.
 * @return {boolean} True if inputs are horizontal.
 */
Blockly.Block.prototype.getInputsInline = function() {
  if (this.inputsInline != undefined) {
    // Set explicitly.
    return this.inputsInline;
  }
  // Not defined explicitly.  Figure out what would look best.
  for (var i = 1; i < this.inputList.length; i++) {
    if (this.inputList[i - 1].type == Blockly.DUMMY_INPUT &&
        this.inputList[i].type == Blockly.DUMMY_INPUT) {
      // Two dummy inputs in a row.  Don't inline them.
      return false;
    }
  }
  for (var i = 1; i < this.inputList.length; i++) {
    if (this.inputList[i - 1].type == Blockly.INPUT_VALUE &&
        this.inputList[i].type == Blockly.DUMMY_INPUT) {
      // Dummy input after a value input.  Inline them.
      return true;
    }
  }
  return false;
};

/**
 * Set whether the block is disabled or not.
 * @param {boolean} disabled True if disabled.
 */
Blockly.Block.prototype.setDisabled = function(disabled) {
  if (this.disabled != disabled) {
    Blockly.Events.fire(new Blockly.Events.Change(
        this, 'disabled', null, this.disabled, disabled));
    this.disabled = disabled;
  }
};

/**
 * Get whether the block is disabled or not due to parents.
 * The block's own disabled property is not considered.
 * @return {boolean} True if disabled.
 */
Blockly.Block.prototype.getInheritedDisabled = function() {
  var block = this;
  while (true) {
    block = block.getSurroundParent();
    if (!block) {
      // Ran off the top.
      return false;
    } else if (block.disabled) {
      return true;
    }
  }
};

/**
 * Get whether the block is collapsed or not.
 * @return {boolean} True if collapsed.
 */
Blockly.Block.prototype.isCollapsed = function() {
  return this.collapsed_;
};

/**
 * Set whether the block is collapsed or not.
 * @param {boolean} collapsed True if collapsed.
 */
Blockly.Block.prototype.setCollapsed = function(collapsed) {
  if (this.collapsed_ != collapsed) {
    Blockly.Events.fire(new Blockly.Events.Change(
        this, 'collapsed', null, this.collapsed_, collapsed));
    this.collapsed_ = collapsed;
  }
};

/**
 * Create a human-readable text representation of this block and any children.
 * @param {number=} opt_maxLength Truncate the string to this length.
 * @return {string} Text of block.
 */
Blockly.Block.prototype.toString = function(opt_maxLength) {
  var text = [];
  if (this.collapsed_) {
    text.push(this.getInput('_TEMP_COLLAPSED_INPUT').fieldRow[0].text_);
  } else {
    for (var i = 0, input; input = this.inputList[i]; i++) {
      for (var j = 0, field; field = input.fieldRow[j]; j++) {
        text.push(field.getText());
      }
      if (input.connection) {
        var child = input.connection.targetBlock();
        if (child) {
          text.push(child.toString());
        } else {
          text.push('?');
        }
      }
    }
  }
  text = goog.string.trim(text.join(' ')) || '???';
  if (opt_maxLength) {
    // TODO: Improve truncation so that text from this block is given priority.
    // E.g. "1+2+3+4+5+6+7+8+9=0" should be "...6+7+8+9=0", not "1+2+3+4+5...".
    // E.g. "1+2+3+4+5=6+7+8+9+0" should be "...4+5=6+7...".
    text = goog.string.truncate(text, opt_maxLength);
  }
  return text;
};

/**
 * Shortcut for appending a value input row.
 * @param {string} name Language-neutral identifier which may used to find this
 *     input again.  Should be unique to this block.
 * @return {!Blockly.Input} The input object created.
 */
Blockly.Block.prototype.appendValueInput = function(name) {
  return this.appendInput_(Blockly.INPUT_VALUE, name);
};

/**
 * Shortcut for appending a statement input row.
 * @param {string} name Language-neutral identifier which may used to find this
 *     input again.  Should be unique to this block.
 * @return {!Blockly.Input} The input object created.
 */
Blockly.Block.prototype.appendStatementInput = function(name) {
  return this.appendInput_(Blockly.NEXT_STATEMENT, name);
};

/**
 * Shortcut for appending a dummy input row.
 * @param {string=} opt_name Language-neutral identifier which may used to find
 *     this input again.  Should be unique to this block.
 * @return {!Blockly.Input} The input object created.
 */
Blockly.Block.prototype.appendDummyInput = function(opt_name) {
  return this.appendInput_(Blockly.DUMMY_INPUT, opt_name || '');
};

/**
 * Initialize this block using a cross-platform, internationalization-friendly
 * JSON description.
 * @param {!Object} json Structured data describing the block.
 */
Blockly.Block.prototype.jsonInit = function(json) {
  // Validate inputs.
  goog.asserts.assert(json['output'] == undefined ||
      json['previousStatement'] == undefined,
      'Must not have both an output and a previousStatement.');

  // Set basic properties of block.
  if (json['colour'] !== undefined) {
    this.setColour(json['colour'], json['colourSecondary'], json['colourTertiary']);
  }

  // Interpolate the message blocks.
  var i = 0;
  while (json['message' + i] !== undefined) {
    this.interpolate_(json['message' + i], json['args' + i] || [],
        json['lastDummyAlign' + i]);
    i++;
  }

  if (json['inputsInline'] !== undefined) {
    this.setInputsInline(json['inputsInline']);
  }
  // Set output and previous/next connections.
  if (json['output'] !== undefined) {
    this.setOutput(true, json['output']);
  }
  if (json['previousStatement'] !== undefined) {
    this.setPreviousStatement(true, json['previousStatement']);
  }
  if (json['nextStatement'] !== undefined) {
    this.setNextStatement(true, json['nextStatement']);
  }
  if (json['tooltip'] !== undefined) {
    this.setTooltip(json['tooltip']);
  }
  if (json['helpUrl'] !== undefined) {
    this.setHelpUrl(json['helpUrl']);
  }
};

/**
 * Interpolate a message description onto the block.
 * @param {string} message Text contains interpolation tokens (%1, %2, ...)
 *     that match with fields or inputs defined in the args array.
 * @param {!Array} args Array of arguments to be interpolated.
 * @param {=string} lastDummyAlign If a dummy input is added at the end,
 *     how should it be aligned?
 * @private
 */
Blockly.Block.prototype.interpolate_ = function(message, args, lastDummyAlign) {
  var tokens = Blockly.tokenizeInterpolation(message);
  // Interpolate the arguments.  Build a list of elements.
  var indexDup = [];
  var indexCount = 0;
  var elements = [];
  for (var i = 0; i < tokens.length; i++) {
    var token = tokens[i];
    if (typeof token == 'number') {
      goog.asserts.assert(token > 0 && token <= args.length,
          'Message index "%s" out of range.', token);
      goog.asserts.assert(!indexDup[token],
          'Message index "%s" duplicated.', token);
      indexDup[token] = true;
      indexCount++;
      elements.push(args[token - 1]);
    } else {
      token = token.trim();
      if (token) {
        elements.push(token);
      }
    }
  }
  goog.asserts.assert(indexCount == args.length,
      'Message does not reference all %s arg(s).', args.length);
  // Add last dummy input if needed.
  if (elements.length && (typeof elements[elements.length - 1] == 'string' ||
      elements[elements.length - 1]['type'].indexOf('field_') == 0)) {
    var input = {type: 'input_dummy'};
    if (lastDummyAlign) {
      input['align'] = lastDummyAlign;
    }
    elements.push(input);
  }
  // Lookup of alignment constants.
  var alignmentLookup = {
    'LEFT': Blockly.ALIGN_LEFT,
    'RIGHT': Blockly.ALIGN_RIGHT,
    'CENTRE': Blockly.ALIGN_CENTRE
  };
  // Populate block with inputs and fields.
  var fieldStack = [];
  for (var i = 0; i < elements.length; i++) {
    var element = elements[i];
    if (typeof element == 'string') {
      fieldStack.push([element, undefined]);
    } else {
      var field = null;
      var input = null;
      do {
        var altRepeat = false;
        switch (element['type']) {
          case 'input_value':
            input = this.appendValueInput(element['name']);
            break;
          case 'input_statement':
            input = this.appendStatementInput(element['name']);
            break;
          case 'input_dummy':
            input = this.appendDummyInput(element['name']);
            break;
          case 'field_label':
            field = new Blockly.FieldLabel(element['text'], element['class']);
            break;
          case 'field_input':
            field = new Blockly.FieldTextInput(element['text']);
            if (typeof element['spellcheck'] == 'boolean') {
              field.setSpellcheck(element['spellcheck']);
            }
            break;
          case 'field_angle':
            field = new Blockly.FieldAngle(element['angle']);
            break;
          case 'field_checkbox':
            field = new Blockly.FieldCheckbox(
                element['checked'] ? 'TRUE' : 'FALSE');
            break;
          case 'field_colour':
            field = new Blockly.FieldColour(element['colour']);
            break;
          case 'field_variable':
            field = new Blockly.FieldVariable(element['variable']);
            break;
          case 'field_dropdown':
            field = new Blockly.FieldDropdown(element['options']);
            break;
          case 'field_image':
            field = new Blockly.FieldImage(element['src'],
                element['width'], element['height'], element['alt'],
                element['flip_rtl']);
            break;
          case 'field_date':
            if (Blockly.FieldDate) {
              field = new Blockly.FieldDate(element['date']);
              break;
            }
            // Fall through if FieldDate is not compiled in.
          default:
            // Unknown field.
            if (element['alt']) {
              element = element['alt'];
              altRepeat = true;
            }
        }
      } while (altRepeat);
      if (field) {
        fieldStack.push([field, element['name']]);
      } else if (input) {
        if (element['check']) {
          input.setCheck(element['check']);
        }
        if (element['align']) {
          input.setAlign(alignmentLookup[element['align']]);
        }
        for (var j = 0; j < fieldStack.length; j++) {
          input.appendField(fieldStack[j][0], fieldStack[j][1]);
        }
        fieldStack.length = 0;
      }
    }
  }
};

/**
 * Add a value input, statement input or local variable to this block.
 * @param {number} type Either Blockly.INPUT_VALUE or Blockly.NEXT_STATEMENT or
 *     Blockly.DUMMY_INPUT.
 * @param {string} name Language-neutral identifier which may used to find this
 *     input again.  Should be unique to this block.
 * @return {!Blockly.Input} The input object created.
 * @private
 */
Blockly.Block.prototype.appendInput_ = function(type, name) {
  var connection = null;
  if (type == Blockly.INPUT_VALUE || type == Blockly.NEXT_STATEMENT) {
    connection = new Blockly.Connection(this, type);
  }
  var input = new Blockly.Input(type, name, this, connection);
  // Append input to list.
  this.inputList.push(input);
  return input;
};

/**
 * Move a named input to a different location on this block.
 * @param {string} name The name of the input to move.
 * @param {?string} refName Name of input that should be after the moved input,
 *   or null to be the input at the end.
 */
Blockly.Block.prototype.moveInputBefore = function(name, refName) {
  if (name == refName) {
    return;
  }
  // Find both inputs.
  var inputIndex = -1;
  var refIndex = refName ? -1 : this.inputList.length;
  for (var i = 0, input; input = this.inputList[i]; i++) {
    if (input.name == name) {
      inputIndex = i;
      if (refIndex != -1) {
        break;
      }
    } else if (refName && input.name == refName) {
      refIndex = i;
      if (inputIndex != -1) {
        break;
      }
    }
  }
  goog.asserts.assert(inputIndex != -1, 'Named input "%s" not found.', name);
  goog.asserts.assert(refIndex != -1, 'Reference input "%s" not found.',
                      refName);
  this.moveNumberedInputBefore(inputIndex, refIndex);
};

/**
 * Move a numbered input to a different location on this block.
 * @param {number} inputIndex Index of the input to move.
 * @param {number} refIndex Index of input that should be after the moved input.
 */
Blockly.Block.prototype.moveNumberedInputBefore = function(
    inputIndex, refIndex) {
  // Validate arguments.
  goog.asserts.assert(inputIndex != refIndex, 'Can\'t move input to itself.');
  goog.asserts.assert(inputIndex < this.inputList.length,
                      'Input index ' + inputIndex + ' out of bounds.');
  goog.asserts.assert(refIndex <= this.inputList.length,
                      'Reference input ' + refIndex + ' out of bounds.');
  // Remove input.
  var input = this.inputList[inputIndex];
  this.inputList.splice(inputIndex, 1);
  if (inputIndex < refIndex) {
    refIndex--;
  }
  // Reinsert input.
  this.inputList.splice(refIndex, 0, input);
};

/**
 * Remove an input from this block.
 * @param {string} name The name of the input.
 * @param {boolean=} opt_quiet True to prevent error if input is not present.
 * @throws {goog.asserts.AssertionError} if the input is not present and
 *     opt_quiet is not true.
 */
Blockly.Block.prototype.removeInput = function(name, opt_quiet) {
  for (var i = 0, input; input = this.inputList[i]; i++) {
    if (input.name == name) {
      if (input.connection && input.connection.isConnected()) {
        input.connection.setShadowDom(null);
        var block = input.connection.targetBlock();
        if (block.isShadow()) {
          // Destroy any attached shadow block.
          block.dispose();
        } else {
          // Disconnect any attached normal block.
          block.unplug();
        }
      }
      input.dispose();
      this.inputList.splice(i, 1);
      return;
    }
  }
  if (!opt_quiet) {
    goog.asserts.fail('Input "%s" not found.', name);
  }
};

/**
 * Fetches the named input object.
 * @param {string} name The name of the input.
 * @return {Blockly.Input} The input object, or null if input does not exist.
 */
Blockly.Block.prototype.getInput = function(name) {
  for (var i = 0, input; input = this.inputList[i]; i++) {
    if (input.name == name) {
      return input;
    }
  }
  // This input does not exist.
  return null;
};

/**
 * Fetches the block attached to the named input.
 * @param {string} name The name of the input.
 * @return {Blockly.Block} The attached value block, or null if the input is
 *     either disconnected or if the input does not exist.
 */
Blockly.Block.prototype.getInputTargetBlock = function(name) {
  var input = this.getInput(name);
  return input && input.connection && input.connection.targetBlock();
};

/**
 * Returns the comment on this block (or '' if none).
 * @return {string} Block's comment.
 */
Blockly.Block.prototype.getCommentText = function() {
  return this.comment || '';
};

/**
 * Set this block's comment text.
 * @param {?string} text The text, or null to delete.
 */
Blockly.Block.prototype.setCommentText = function(text) {
  if (this.comment != text) {
    Blockly.Events.fire(new Blockly.Events.Change(
        this, 'comment', null, this.comment, text || ''));
    this.comment = text;
  }
};

/**
 * Set this block's warning text.
 * @param {?string} text The text, or null to delete.
 */
Blockly.Block.prototype.setWarningText = function(text) {
  // NOP.
};

/**
 * Give this block a mutator dialog.
 * @param {Blockly.Mutator} mutator A mutator dialog instance or null to remove.
 */
Blockly.Block.prototype.setMutator = function(mutator) {
  // NOP.
};

/**
 * Return the coordinates of the top-left corner of this block relative to the
 * drawing surface's origin (0,0).
 * @return {!goog.math.Coordinate} Object with .x and .y properties.
 */
Blockly.Block.prototype.getRelativeToSurfaceXY = function() {
  return this.xy_;
};

/**
 * Move a block by a relative offset.
 * @param {number} dx Horizontal offset.
 * @param {number} dy Vertical offset.
 */
Blockly.Block.prototype.moveBy = function(dx, dy) {
  goog.asserts.assert(!this.parentBlock_, 'Block has parent.');
  var event = new Blockly.Events.Move(this);
  this.xy_.translate(dx, dy);
  event.recordNew();
  Blockly.Events.fire(event);
};

/**
 * Database of all blocks.
 * @private
 */
Blockly.Block.BlockDB_ = Object.create(null);

/**
 * Find the block with the specified ID.
 * @param {string} id ID of block to find.
 * @return {Blockly.Block} The sought after block or null if not found.
 */
Blockly.Block.getById = function(id) {
  return Blockly.Block.BlockDB_[id] || null;
};<|MERGE_RESOLUTION|>--- conflicted
+++ resolved
@@ -709,7 +709,6 @@
   } else {
     throw 'Invalid colour: ' + colour;
   }
-<<<<<<< HEAD
 }
 
 /**
@@ -735,8 +734,6 @@
   if (this.rendered) {
     this.updateColour();
   }
-=======
->>>>>>> b7f73d60
 };
 
 /**
