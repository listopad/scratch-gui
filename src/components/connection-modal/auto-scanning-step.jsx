--- conflicted
+++ resolved
@@ -24,7 +24,6 @@
     notfound: null
 });
 
-<<<<<<< HEAD
 const defaultPrescanMessage = (<FormattedMessage
     defaultMessage="Have your device nearby, then begin searching."
     description="Prompt for beginning the search"
@@ -37,9 +36,6 @@
     id="gui.connection.auto-scanning.scanBeginMessage"
 />);
 
-const AutoScanningStep = props => (
-    <Box className={styles.body}>
-=======
 const AutoScanningStep = props => {
     // Offer to update both during scan and after a failed scan, as long there's an update function.
     // It's possible the scan will find "some" device but not the desired device,
@@ -47,7 +43,6 @@
     const showUpdate = !!(props.onUpdatePeripheral &&
         (props.phase === PHASES.pressbutton || props.phase === PHASES.notfound));
     return (<Box className={styles.body}>
->>>>>>> d14765f7
         <Box className={styles.activityArea}>
             <div className={styles.activityAreaInfo}>
                 <div className={styles.centeredRow}>
@@ -196,14 +191,10 @@
     connectionTipIconURL: PropTypes.string,
     onRefresh: PropTypes.func,
     onStartScan: PropTypes.func,
-<<<<<<< HEAD
+    onUpdatePeripheral: PropTypes.func,
     phase: PropTypes.oneOf(Object.keys(PHASES)),
     prescanMessage: PropTypes.node,
     scanBeginMessage: PropTypes.node
-=======
-    onUpdatePeripheral: PropTypes.func,
-    phase: PropTypes.oneOf(Object.keys(PHASES))
->>>>>>> d14765f7
 };
 
 AutoScanningStep.defaultProps = {
