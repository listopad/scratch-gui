--- conflicted
+++ resolved
@@ -9,10 +9,7 @@
 import Divider from '../divider/divider.jsx';
 import Filter from '../filter/filter.jsx';
 import TagButton from '../../containers/tag-button.jsx';
-<<<<<<< HEAD
 import storage from '../../lib/storage';
-=======
->>>>>>> 3fcbf74c
 import Spinner from '../spinner/spinner.jsx';
 
 import styles from './library.css';
@@ -95,10 +92,7 @@
         };
     }
     componentDidMount () {
-<<<<<<< HEAD
-=======
         // Allow the spinner to display before loading the content
->>>>>>> 3fcbf74c
         setTimeout(() => {
             this.setState({loaded: true});
         });
@@ -223,15 +217,10 @@
                     })}
                     ref={this.setFilteredDataRef}
                 >
-<<<<<<< HEAD
                     {this.state.loaded ? this.getFilteredData().map((dataItem, index) => {
                         const iconSource = getItemImageSource(dataItem);
                         const icons = dataItem.json && dataItem.json.costumes.map(getItemImageSource);
                         return (<LibraryItem
-=======
-                    {this.state.loaded ? this.getFilteredData().map((dataItem, index) => (
-                        <LibraryItem
->>>>>>> 3fcbf74c
                             bluetoothRequired={dataItem.bluetoothRequired}
                             collaborator={dataItem.collaborator}
                             description={dataItem.description}
@@ -250,12 +239,8 @@
                             onMouseLeave={this.handleMouseLeave}
                             onSelect={this.handleSelect}
                         />
-<<<<<<< HEAD
                         );
                     }) : (
-=======
-                    )) : (
->>>>>>> 3fcbf74c
                         <div className={styles.spinnerWrapper}>
                             <Spinner
                                 large
