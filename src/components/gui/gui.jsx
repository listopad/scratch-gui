--- conflicted
+++ resolved
@@ -465,12 +465,9 @@
 
 const mapStateToProps = state => ({
     // This is the button's mode, as opposed to the actual current state
+    blocksId: state.scratchGui.timeTravel.year.toString(),
     stageSizeMode: state.scratchGui.stageSize.stageSize,
-<<<<<<< HEAD
     theme: state.scratchGui.theme.theme
-=======
-    blocksId: state.scratchGui.timeTravel.year.toString()
->>>>>>> 2fe3ff03
 });
 
 export default injectIntl(connect(
