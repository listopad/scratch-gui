import PropTypes from 'prop-types';
import React from 'react';
import ReactModal from 'react-modal';
import Box from '../box/box.jsx';
import {defineMessages, injectIntl, intlShape, FormattedMessage} from 'react-intl';
import classNames from 'classnames';

import CloseButton from '../close-button/close-button.jsx';

import styles from './import-modal.css';

const messages = defineMessages({
    title: {
        id: 'gui.importInfo.title',
        defaultMessage: 'View a Scratch 2.0 Project',
        description: 'Scratch 2.0 import modal label - for accessibility'
    },
    formDescription: {
        defaultMessage:
            'Enter a link to one of your shared Scratch projects. Changes made in this 3.0 Beta will not be saved.',
        description: 'Import project message',
        id: 'gui.importInfo.betamessage'
    },
    previewFormDescription: {
        defaultMessage:
            'Enter a link to one of your shared Scratch projects. Changes made in this 3.0 Preview will not be saved.',
        description: 'Import project message',
        id: 'gui.importInfo.message'
    },
    invalidFormatError: {
        id: 'gui.importInfo.invalidFormatError',
        defaultMessage: 'Uh oh, that project link or id doesn\'t look quite right.',
        description: 'Invalid project link or id message'
    }
});

const ImportModal = ({intl, ...props}) => (
    <ReactModal
        isOpen
        className={styles.modalContent}
        contentLabel={intl.formatMessage({...messages.title})}
        overlayClassName={styles.modalOverlay}
        onRequestClose={props.onCancel}
    >
        <Box>
            <div className={styles.header}>
                <div
                    className={classNames(
                        styles.headerItem,
                        styles.headerItemClose
                    )}
                >
                    <CloseButton
                        buttonType='back'
                        size={CloseButton.SIZE_LARGE}
                        onClick={props.onGoBack}
                    />
                </div>
                <div
                    className={classNames(
                        styles.headerItem,
                        styles.headerItemTitle
                    )}
                >
                    <h2>
                        {intl.formatMessage({...messages.title})}
                    </h2>
                </div>
                <div className={classNames(styles.headerItem, styles.headerItemFilter)}>
                    {null}
                </div>
            </div>
        </Box>

        <Box className={styles.body}>
            <p>
                {intl.formatMessage({...messages.formDescription})}
            </p>
            <Box
                className={classNames(styles.inputRow,
                    (props.hasValidationError ? styles.badInputContainer : styles.okInputContainer))
                }
            >
                <input
                    autoFocus
                    placeholder={props.placeholder}
                    value={props.inputValue}
                    onChange={props.onChange}
                    onKeyPress={props.onKeyPress}
                />
                <button
                    className={styles.okButton}
                    title={intl.formatMessage({
                        defaultMessage: 'View Project',
                        description: 'Tooltip for View button',
                        id: 'gui.importModal.viewprojecttooltip'
                    })}
                    onClick={props.onViewProject}
                >
                    <FormattedMessage
                        defaultMessage='View'
                        description='Label for button to load a scratch 2.0 project'
                        id='gui.importModal.viewproject'
                    />
                </button>
            </Box>
            {props.hasValidationError ?
                <Box className={styles.errorRow}>
                    <p>
                        <FormattedMessage
                            {...messages[`${props.errorMessage}`]}
                        />
                    </p>
                </Box> : null
            }
            <Box className={styles.buttonRow}>
                <button
                    onClick={props.onGoBack}
                >
                    <FormattedMessage
                        defaultMessage='Go Back'
                        description='Label for button to back out of importing a project'
                        id='gui.importInfo.goback'
                    />
                </button>
            </Box>
            <Box className={styles.faqLinkText}>
                <FormattedMessage
                    defaultMessage='To learn more, go to the {previewFaqLink}.'
                    description='Invitation to try 3.0 preview'
                    id='gui.importInfo.previewfaq'
                    values={{
                        previewFaqLink: (
                            <a
                                className={styles.faqLink}
<<<<<<< HEAD
                                href='//scratch.mit.edu/preview-faq'
                            >
                                <FormattedMessage
                                    defaultMessage='Preview FAQ'
                                    description='link to Scratch 3.0 preview FAQ page'
                                    id='gui.importInfo.previewfaqlink'
=======
                                href="//scratch.mit.edu/3faq"
                            >
                                <FormattedMessage
                                    defaultMessage="FAQ"
                                    description="link to Scratch 3.0 FAQ page"
                                    id="gui.importInfo.previewfaqlinktext"
>>>>>>> 45f762b0
                                />
                            </a>
                        )
                    }}
                />
            </Box>
        </Box>
    </ReactModal>
);

ImportModal.propTypes = {
    errorMessage: PropTypes.string.isRequired,
    hasValidationError: PropTypes.bool.isRequired,
    inputValue: PropTypes.string.isRequired,
    intl: intlShape.isRequired,
    onCancel: PropTypes.func.isRequired,
    onChange: PropTypes.func.isRequired,
    onGoBack: PropTypes.func.isRequired,
    onKeyPress: PropTypes.func.isRequired,
    onViewProject: PropTypes.func.isRequired,
    placeholder: PropTypes.string
};

export default injectIntl(ImportModal);<|MERGE_RESOLUTION|>--- conflicted
+++ resolved
@@ -133,21 +133,12 @@
                         previewFaqLink: (
                             <a
                                 className={styles.faqLink}
-<<<<<<< HEAD
-                                href='//scratch.mit.edu/preview-faq'
-                            >
-                                <FormattedMessage
-                                    defaultMessage='Preview FAQ'
-                                    description='link to Scratch 3.0 preview FAQ page'
-                                    id='gui.importInfo.previewfaqlink'
-=======
                                 href="//scratch.mit.edu/3faq"
                             >
                                 <FormattedMessage
                                     defaultMessage="FAQ"
                                     description="link to Scratch 3.0 FAQ page"
                                     id="gui.importInfo.previewfaqlinktext"
->>>>>>> 45f762b0
                                 />
                             </a>
                         )
