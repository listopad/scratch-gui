import PropTypes from 'prop-types';
import React from 'react';
import classNames from 'classnames';

import Box from '../box/box.jsx';
import DOMElementRenderer from '../../containers/dom-element-renderer.jsx';
import Loupe from '../loupe/loupe.jsx';
import MonitorList from '../../containers/monitor-list.jsx';
import TargetHighlight from '../../containers/target-highlight.jsx';
import GreenFlagOverlay from '../../containers/green-flag-overlay.jsx';
import Question from '../../containers/question.jsx';
import MicIndicator from '../mic-indicator/mic-indicator.jsx';
import {STAGE_DISPLAY_SIZES} from '../../lib/layout-constants.js';
import {getStageDimensions} from '../../lib/screen-utils.js';
import styles from './stage.css';

const StageComponent = props => {
    const {
        canvas,
        dragRef,
        isColorPicking,
        isFullScreen,
        isStarted,
        colorInfo,
        micIndicator,
        question,
        stageSize,
        useEditorDragStyle,
        onDeactivateColorPicker,
        onDoubleClick,
        onQuestionAnswered,
        wobblyDragging,
        wobblyDragRef,
        ...boxProps
    } = props;

    const stageDimensions = getStageDimensions(stageSize, isFullScreen);

    return (
        <React.Fragment>
            <Box
                className={classNames(
                    styles.stageWrapper,
                    {[styles.withColorPicker]: !isFullScreen && isColorPicking})}
                onDoubleClick={onDoubleClick}
            >
                <Box
                    className={classNames(
                        styles.stage,
                        {[styles.fullScreen]: isFullScreen}
                    )}
                    style={{
                        height: stageDimensions.height,
                        width: stageDimensions.width
                    }}
                >
                    <DOMElementRenderer
                        domElement={canvas}
                        style={{
                            height: stageDimensions.height,
                            width: stageDimensions.width
                        }}
                        {...boxProps}
                    />
                    <Box className={styles.monitorWrapper}>
                        <MonitorList
                            draggable={useEditorDragStyle}
                            stageSize={stageDimensions}
                        />
                    </Box>
                    <Box className={styles.frameWrapper}>
                        <TargetHighlight
                            className={styles.frame}
                            stageHeight={stageDimensions.height}
                            stageWidth={stageDimensions.width}
                        />
                    </Box>
                    {isColorPicking && colorInfo ? (
                        <Loupe colorInfo={colorInfo} />
                    ) : null}
                </Box>

                {/* `stageOverlays` is for items that should *not* have their overflow contained within the stage */}
                <Box
                    className={classNames(
                        styles.stageOverlays,
                        {[styles.fullScreen]: isFullScreen}
                    )}
                >
                    <div
                        className={styles.stageBottomWrapper}
                        style={{
                            width: stageDimensions.width,
                            height: stageDimensions.height
                        }}
                    >
                        {micIndicator ? (
                            <MicIndicator
                                className={styles.micIndicator}
                                stageSize={stageDimensions}
                            />
                        ) : null}
                        {question === null ? null : (
                            <div
                                className={styles.questionWrapper}
                                style={{width: stageDimensions.width}}
                            >
                                <Question
                                    question={question}
                                    onQuestionAnswered={onQuestionAnswered}
                                />
                            </div>
                        )}
                    </div>
                    <canvas
                        className={styles.draggingSprite}
                        height={0}
                        ref={dragRef}
                        width={0}
                    />
                </Box>
                {isStarted ? null : (
                    <GreenFlagOverlay
                        className={styles.greenFlagOverlay}
                        wrapperClass={styles.greenFlagOverlayWrapper}
                    />
                )}
<<<<<<< HEAD
=======
                {isColorPicking && colorInfo ? (
                    <Box className={styles.colorPickerWrapper}>
                        <Loupe colorInfo={colorInfo} />
                    </Box>
                ) : null}
                <div
                    className={styles.stageBottomWrapper}
                    style={{
                        width: stageDimensions.width,
                        height: stageDimensions.height,
                        left: '50%',
                        marginLeft: stageDimensions.width * -0.5
                    }}
                >
                    {micIndicator ? (
                        <MicIndicator
                            className={styles.micIndicator}
                            stageSize={stageDimensions}
                        />
                    ) : null}
                    {question === null ? null : (
                        <div
                            className={styles.questionWrapper}
                            style={{width: stageDimensions.width}}
                        >
                            <Question
                                question={question}
                                onQuestionAnswered={onQuestionAnswered}
                            />
                        </div>
                    )}
                </div>
                {
                    // Give the canvases two different keys to prevent React from recycling the same canvas
                    // across two different context types (2D and WebGL)
                    wobblyDragging ? <canvas
                        className={classNames(styles.draggingSprite, styles.wobbly)}
                        height={0}
                        ref={wobblyDragRef}
                        width={0}
                        key="non-wobbly"
                    /> : <canvas
                        className={styles.draggingSprite}
                        height={0}
                        ref={dragRef}
                        width={0}
                        key="wobbly"
                    />
                }
>>>>>>> 40c2f534
            </Box>
            {isColorPicking ? (
                <Box
                    className={styles.colorPickerBackground}
                    onClick={onDeactivateColorPicker}
                />
            ) : null}
        </React.Fragment>
    );
};
StageComponent.propTypes = {
    canvas: PropTypes.instanceOf(Element).isRequired,
    colorInfo: Loupe.propTypes.colorInfo,
    dragRef: PropTypes.func,
    isColorPicking: PropTypes.bool,
    isFullScreen: PropTypes.bool.isRequired,
    isStarted: PropTypes.bool,
    micIndicator: PropTypes.bool,
    onDeactivateColorPicker: PropTypes.func,
    onDoubleClick: PropTypes.func,
    onQuestionAnswered: PropTypes.func,
    question: PropTypes.string,
    stageSize: PropTypes.oneOf(Object.keys(STAGE_DISPLAY_SIZES)).isRequired,
    useEditorDragStyle: PropTypes.bool,
    wobblyDragging: PropTypes.bool,
    wobblyDragRef: PropTypes.func
};
StageComponent.defaultProps = {
    dragRef: () => {}
};
export default StageComponent;<|MERGE_RESOLUTION|>--- conflicted
+++ resolved
@@ -125,8 +125,6 @@
                         wrapperClass={styles.greenFlagOverlayWrapper}
                     />
                 )}
-<<<<<<< HEAD
-=======
                 {isColorPicking && colorInfo ? (
                     <Box className={styles.colorPickerWrapper}>
                         <Loupe colorInfo={colorInfo} />
@@ -176,7 +174,6 @@
                         key="wobbly"
                     />
                 }
->>>>>>> 40c2f534
             </Box>
             {isColorPicking ? (
                 <Box
