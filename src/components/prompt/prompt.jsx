import classNames from 'classnames';
import {defineMessages, FormattedMessage} from 'react-intl';
import PropTypes from 'prop-types';
import React from 'react';

import Box from '../box/box.jsx';
import Modal from '../../containers/modal.jsx';

import styles from './prompt.css';


const messages = defineMessages({
    forAllSpritesMessage: {
        defaultMessage: 'For all sprites',
        description: 'Option message when creating a variable for making it available to all sprites',
        id: 'gui.gui.variableScopeOptionAllSprites'
    },
    forThisSpriteMessage: {
        defaultMessage: 'For this sprite only',
        description: 'Option message when creating a varaible for making it only available to the current sprite',
        id: 'gui.gui.variableScopeOptionSpriteOnly'
    },
    cloudVarOptionMessage: {
        defaultMessage: 'Cloud variable (stored on server)',
        description: 'Option message when creating a variable for making it a cloud variable, a variable that is stored on the server', /* eslint-disable-line max-len */
        id: 'gui.gui.cloudVariableOption'
    },
    availableToAllSpritesMessage: {
        defaultMessage: 'This variable will be available to all sprites.',
        description: 'A message that displays in a variable modal when the stage is selected indicating ' +
            'that the variable being created will available to all sprites.',
        id: 'gui.gui.variablePromptAllSpritesMessage'
    }
});

const PromptComponent = props => (
    <Modal
        className={styles.modalContent}
        contentLabel={props.title}
        onRequestClose={props.onCancel}
    >
        <Box className={styles.body}>
            <Box className={styles.label}>
                {props.label}
            </Box>
            <Box>
                <input
                    autoFocus
                    className={styles.variableNameTextInput}
                    defaultValue={props.defaultValue}
                    name={props.label}
                    onChange={props.onChange}
                    onFocus={props.onFocus}
                    onKeyPress={props.onKeyPress}
                />
            </Box>
            {props.showVariableOptions ?
                <div>
                    {props.isStage ?
                        <div className={styles.infoMessage}>
                            <FormattedMessage
                                {...messages.availableToAllSpritesMessage}
                            />
                        </div> :
                        <Box className={styles.optionsRow}>
                            <label>
                                <input
                                    checked={props.globalSelected}
                                    name="variableScopeOption"
                                    type="radio"
                                    value="global"
                                    onChange={props.onScopeOptionSelection}
                                />
                                <FormattedMessage
                                    {...messages.forAllSpritesMessage}
                                />
                            </label>
                            <label
                                className={classNames({[styles.disabledLabel]: props.cloudSelected})}
                            >
                                <input
                                    checked={!props.globalSelected}
                                    disabled={props.cloudSelected}
                                    name="variableScopeOption"
                                    type="radio"
                                    value="local"
                                    onChange={props.onScopeOptionSelection}
                                />
                                <FormattedMessage
                                    {...messages.forThisSpriteMessage}
                                />
                            </label>
                        </Box>}
                    {props.showCloudOption ?
                        <Box className={classNames(styles.cloudOption)}>
                            <label
                                className={classNames({[styles.disabledLabel]: !props.canAddCloudVariable})}
                            >
                                <input
                                    checked={props.cloudSelected && props.canAddCloudVariable}
                                    disabled={!props.canAddCloudVariable}
                                    type="checkbox"
                                    onChange={props.onCloudVarOptionChange}
                                />
                                <FormattedMessage
                                    {...messages.cloudVarOptionMessage}
                                />
                            </label>
                        </Box> : null}
                </div> : null}

            <Box className={styles.buttonRow}>
                <button
                    className={styles.cancelButton}
                    onClick={props.onCancel}
                >
                    <FormattedMessage
                        defaultMessage="Cancel"
                        description="Button in prompt for cancelling the dialog"
                        id="gui.prompt.cancel"
                    />
                </button>
                <button
                    className={styles.okButton}
                    onClick={props.onOk}
                >
                    <FormattedMessage
                        defaultMessage="OK"
                        description="Button in prompt for confirming the dialog"
                        id="gui.prompt.ok"
                    />
                </button>
            </Box>
        </Box>
    </Modal>
);

PromptComponent.propTypes = {
<<<<<<< HEAD
    defaultValue: PropTypes.string,
=======
    canAddCloudVariable: PropTypes.bool.isRequired,
    cloudSelected: PropTypes.bool.isRequired,
    globalSelected: PropTypes.bool.isRequired,
>>>>>>> c9556f0d
    isStage: PropTypes.bool.isRequired,
    label: PropTypes.string.isRequired,
    onCancel: PropTypes.func.isRequired,
    onChange: PropTypes.func.isRequired,
<<<<<<< HEAD
    onFocus: PropTypes.func.isRequired,
    onKeyPress: PropTypes.func.isRequired,
    onOk: PropTypes.func.isRequired,
    onOptionSelection: PropTypes.func.isRequired,
    showMoreOptions: PropTypes.bool.isRequired,
=======
    onCloudVarOptionChange: PropTypes.func,
    onKeyPress: PropTypes.func.isRequired,
    onOk: PropTypes.func.isRequired,
    onScopeOptionSelection: PropTypes.func.isRequired,
    placeholder: PropTypes.string,
    showCloudOption: PropTypes.bool.isRequired,
    showVariableOptions: PropTypes.bool.isRequired,
>>>>>>> c9556f0d
    title: PropTypes.string.isRequired
};

export default PromptComponent;<|MERGE_RESOLUTION|>--- conflicted
+++ resolved
@@ -136,32 +136,21 @@
 );
 
 PromptComponent.propTypes = {
-<<<<<<< HEAD
-    defaultValue: PropTypes.string,
-=======
     canAddCloudVariable: PropTypes.bool.isRequired,
     cloudSelected: PropTypes.bool.isRequired,
+    defaultValue: PropTypes.string,
     globalSelected: PropTypes.bool.isRequired,
->>>>>>> c9556f0d
     isStage: PropTypes.bool.isRequired,
     label: PropTypes.string.isRequired,
     onCancel: PropTypes.func.isRequired,
     onChange: PropTypes.func.isRequired,
-<<<<<<< HEAD
+    onCloudVarOptionChange: PropTypes.func,
     onFocus: PropTypes.func.isRequired,
     onKeyPress: PropTypes.func.isRequired,
     onOk: PropTypes.func.isRequired,
-    onOptionSelection: PropTypes.func.isRequired,
-    showMoreOptions: PropTypes.bool.isRequired,
-=======
-    onCloudVarOptionChange: PropTypes.func,
-    onKeyPress: PropTypes.func.isRequired,
-    onOk: PropTypes.func.isRequired,
     onScopeOptionSelection: PropTypes.func.isRequired,
-    placeholder: PropTypes.string,
     showCloudOption: PropTypes.bool.isRequired,
     showVariableOptions: PropTypes.bool.isRequired,
->>>>>>> c9556f0d
     title: PropTypes.string.isRequired
 };
 
