--- conflicted
+++ resolved
@@ -33,28 +33,16 @@
         <Box className={styles.body}>
             <h2>
                 <FormattedMessage
-<<<<<<< HEAD
-                    defaultMessage='Welcome to the Scratch 3.0 Preview'
-                    description='Header for Preview Info Modal'
-                    id='gui.previewInfo.welcome'
-=======
                     defaultMessage="Welcome to the Scratch 3.0 Beta"
                     description="Header for Beta Info Modal"
                     id="gui.previewInfo.betawelcome"
->>>>>>> 45f762b0
                 />
             </h2>
             <p>
                 <FormattedMessage
-<<<<<<< HEAD
-                    defaultMessage='We're working on the next generation of Scratch. We're excited for you to try it!'
-                    description='Invitation to try 3.0 preview'
-                    id='gui.previewInfo.invitation'
-=======
                     defaultMessage="We're working on the next generation of Scratch. We're excited for you to try it!"
                     description="Invitation to try 3.0 Beta"
                     id="gui.previewInfo.invitation"
->>>>>>> 45f762b0
                 />
             </p>
 
@@ -69,15 +57,9 @@
                     onClick={props.onCancel}
                 >
                     <FormattedMessage
-<<<<<<< HEAD
-                        defaultMessage='Not Now'
-                        description='Label for button to back out of trying Scratch 3.0 preview'
-                        id='gui.previewInfo.notnow'
-=======
                         defaultMessage="Not Now"
                         description="Label for button to back out of trying Scratch 3.0 Beta"
                         id="gui.previewInfo.notnow"
->>>>>>> 45f762b0
                     />
                 </button>
                 <button
@@ -90,15 +72,9 @@
                     onClick={props.onTryIt}
                 >
                     <FormattedMessage
-<<<<<<< HEAD
-                        defaultMessage='Try It! {caticon}'
-                        description='Label for button to try Scratch 3.0 preview'
-                        id='gui.previewModal.tryit'
-=======
                         defaultMessage="Try It! {caticon}"
                         description="Label for button to try Scratch 3.0 Beta"
                         id="gui.previewModal.tryit"
->>>>>>> 45f762b0
                         values={{
                             caticon: (
                                 <img
@@ -127,34 +103,19 @@
             </Box>
             <Box className={styles.faqLinkText}>
                 <FormattedMessage
-<<<<<<< HEAD
-                    defaultMessage='To learn more, go to the {previewFaqLink}.'
-                    description='Invitation to try 3.0 preview'
-                    id='gui.previewInfo.previewfaq'
-=======
                     defaultMessage="To learn more, go to the {previewFaqLink}."
                     description="Invitation to try 3.0 Beta"
                     id="gui.previewInfo.previewfaq"
->>>>>>> 45f762b0
                     values={{
                         previewFaqLink: (
                             <a
                                 className={styles.faqLink}
-<<<<<<< HEAD
-                                href='//scratch.mit.edu/preview-faq'
-                            >
-                                <FormattedMessage
-                                    defaultMessage='Preview FAQ'
-                                    description='link to Scratch 3.0 preview FAQ page'
-                                    id='gui.previewInfo.previewfaqlink'
-=======
                                 href="//scratch.mit.edu/3faq"
                             >
                                 <FormattedMessage
                                     defaultMessage="FAQ"
                                     description="link to Scratch 3.0 FAQ page"
                                     id="gui.previewInfo.previewfaqlinktext"
->>>>>>> 45f762b0
                                 />
                             </a>
                         )
