--- conflicted
+++ resolved
@@ -62,11 +62,8 @@
     toolbox: toolboxInitialState,
     vm: vmInitialState,
     vmStatus: vmStatusInitialState,
-<<<<<<< HEAD
+    wobblyDragging: wobblyDragInitialState,
     workspaceMetrics: workspaceMetricsInitialState
-=======
-    wobblyDragging: wobblyDragInitialState
->>>>>>> 40c2f534
 };
 
 const initPlayer = function (currentState) {
@@ -166,11 +163,8 @@
     toolbox: toolboxReducer,
     vm: vmReducer,
     vmStatus: vmStatusReducer,
-<<<<<<< HEAD
+    wobblyDragging: wobblyDragReducer,
     workspaceMetrics: workspaceMetricsReducer
-=======
-    wobblyDragging: wobblyDragReducer
->>>>>>> 40c2f534
 });
 
 export {
