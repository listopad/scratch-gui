import {applyMiddleware, compose, combineReducers} from 'redux';
import alertsReducer, {alertsInitialState} from './alerts';
import assetDragReducer, {assetDragInitialState} from './asset-drag';
import cardsReducer, {cardsInitialState} from './cards';
import colorPickerReducer, {colorPickerInitialState} from './color-picker';
import connectionModalReducer, {connectionModalInitialState} from './connection-modal';
import customProceduresReducer, {customProceduresInitialState} from './custom-procedures';
import blockDragReducer, {blockDragInitialState} from './block-drag';
import editorTabReducer, {editorTabInitialState} from './editor-tab';
import hoveredTargetReducer, {hoveredTargetInitialState} from './hovered-target';
import menuReducer, {menuInitialState} from './menus';
import micIndicatorReducer, {micIndicatorInitialState} from './mic-indicator';
import modalReducer, {modalsInitialState} from './modals';
import modeReducer, {modeInitialState} from './mode';
import monitorReducer, {monitorsInitialState} from './monitors';
import monitorLayoutReducer, {monitorLayoutInitialState} from './monitor-layout';
import projectChangedReducer, {projectChangedInitialState} from './project-changed';
import projectStateReducer, {projectStateInitialState} from './project-state';
import projectTitleReducer, {projectTitleInitialState} from './project-title';
import restoreDeletionReducer, {restoreDeletionInitialState} from './restore-deletion';
import stageSizeReducer, {stageSizeInitialState} from './stage-size';
import targetReducer, {targetsInitialState} from './targets';
import timeoutReducer, {timeoutInitialState} from './timeout';
import toolboxReducer, {toolboxInitialState} from './toolbox';
import vmReducer, {vmInitialState} from './vm';
import vmStatusReducer, {vmStatusInitialState} from './vm-status';
import throttle from 'redux-throttle';

import decks from '../lib/libraries/decks/index.jsx';

const guiMiddleware = compose(applyMiddleware(throttle(300, {leading: true, trailing: true})));

const guiInitialState = {
    alerts: alertsInitialState,
    assetDrag: assetDragInitialState,
    blockDrag: blockDragInitialState,
    cards: cardsInitialState,
    colorPicker: colorPickerInitialState,
    connectionModal: connectionModalInitialState,
    customProcedures: customProceduresInitialState,
    editorTab: editorTabInitialState,
    mode: modeInitialState,
    hoveredTarget: hoveredTargetInitialState,
    stageSize: stageSizeInitialState,
    menus: menuInitialState,
    micIndicator: micIndicatorInitialState,
    modals: modalsInitialState,
    monitors: monitorsInitialState,
    monitorLayout: monitorLayoutInitialState,
    projectChanged: projectChangedInitialState,
    projectState: projectStateInitialState,
    projectTitle: projectTitleInitialState,
    restoreDeletion: restoreDeletionInitialState,
    targets: targetsInitialState,
    timeout: timeoutInitialState,
    toolbox: toolboxInitialState,
    vm: vmInitialState,
    vmStatus: vmStatusInitialState
};

const initPlayer = function (currentState) {
    return Object.assign(
        {},
        currentState,
        {mode: {
            isFullScreen: currentState.mode.isFullScreen,
            isPlayerOnly: true,
            // When initializing in player mode, make sure to reset
            // hasEverEnteredEditorMode
            hasEverEnteredEditor: false
        }}
    );
};
const initFullScreen = function (currentState) {
    return Object.assign(
        {},
        currentState,
        {mode: {
            isFullScreen: true,
            isPlayerOnly: currentState.mode.isPlayerOnly,
            hasEverEnteredEditor: currentState.mode.hasEverEnteredEditor
        }}
    );
};

const initEmbedded = function (currentState) {
    return Object.assign(
        {},
        currentState,
        {mode: {
            showBranding: true,
            isFullScreen: true,
            isPlayerOnly: true,
            hasEverEnteredEditor: false
        }}
    );
};

const initTutorialCard = function (currentState, deckId) {
    return Object.assign(
        {},
        currentState,
        {
            cards: {
                visible: true,
                content: decks,
                activeDeckId: deckId,
                step: 0,
                x: 0,
                y: 0,
                dragging: false
            }
        }
    );
};

<<<<<<< HEAD
const initTutorialLibrary = function (currentState) {
=======
const initPreviewInfo = function (currentState) {
>>>>>>> e3a2c4b9
    return Object.assign(
        {},
        currentState,
        {
            modals: {
<<<<<<< HEAD
                previewInfo: false,
                tipsLibrary: true
=======
                previewInfo: true
>>>>>>> e3a2c4b9
            }
        }
    );
};

const guiReducer = combineReducers({
    alerts: alertsReducer,
    assetDrag: assetDragReducer,
    blockDrag: blockDragReducer,
    cards: cardsReducer,
    colorPicker: colorPickerReducer,
    connectionModal: connectionModalReducer,
    customProcedures: customProceduresReducer,
    editorTab: editorTabReducer,
    mode: modeReducer,
    hoveredTarget: hoveredTargetReducer,
    stageSize: stageSizeReducer,
    menus: menuReducer,
    micIndicator: micIndicatorReducer,
    modals: modalReducer,
    monitors: monitorReducer,
    monitorLayout: monitorLayoutReducer,
    projectChanged: projectChangedReducer,
    projectState: projectStateReducer,
    projectTitle: projectTitleReducer,
    restoreDeletion: restoreDeletionReducer,
    targets: targetReducer,
    timeout: timeoutReducer,
    toolbox: toolboxReducer,
    vm: vmReducer,
    vmStatus: vmStatusReducer
});

export {
    guiReducer as default,
    guiInitialState,
    guiMiddleware,
    initEmbedded,
    initFullScreen,
    initPlayer,
<<<<<<< HEAD
    initTutorialCard,
    initTutorialLibrary
=======
    initPreviewInfo,
    initTutorialCard
>>>>>>> e3a2c4b9
};<|MERGE_RESOLUTION|>--- conflicted
+++ resolved
@@ -114,22 +114,13 @@
     );
 };
 
-<<<<<<< HEAD
-const initTutorialLibrary = function (currentState) {
-=======
 const initPreviewInfo = function (currentState) {
->>>>>>> e3a2c4b9
     return Object.assign(
         {},
         currentState,
         {
             modals: {
-<<<<<<< HEAD
-                previewInfo: false,
-                tipsLibrary: true
-=======
                 previewInfo: true
->>>>>>> e3a2c4b9
             }
         }
     );
@@ -170,11 +161,6 @@
     initEmbedded,
     initFullScreen,
     initPlayer,
-<<<<<<< HEAD
-    initTutorialCard,
-    initTutorialLibrary
-=======
     initPreviewInfo,
     initTutorialCard
->>>>>>> e3a2c4b9
 };