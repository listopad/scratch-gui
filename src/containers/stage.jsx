--- conflicted
+++ resolved
@@ -57,11 +57,8 @@
             this.props.height !== nextProps.height ||
             this.props.isColorPicking !== nextProps.isColorPicking ||
             this.state.colorInfo !== nextState.colorInfo ||
-<<<<<<< HEAD
-            this.props.isZoomed !== nextProps.isZoomed;
-=======
+            this.props.isZoomed !== nextProps.isZoomed ||
             this.state.question !== nextState.question;
->>>>>>> 7692552c
     }
     componentDidUpdate (prevProps) {
         if (this.props.isColorPicking && !prevProps.isColorPicking) {
