import bindAll from 'lodash.bindall';
import PropTypes from 'prop-types';
import React from 'react';
import Renderer from 'scratch-render';
import VM from 'scratch-vm';
import {connect} from 'react-redux';

import {STAGE_DISPLAY_SIZES} from '../lib/layout-constants';
import {getEventXY} from '../lib/touch-utils';
import VideoProvider from '../lib/video/video-provider';
<<<<<<< HEAD
import {SVGRenderer as V2SVGAdapter, BitmapAdapter as V2BitmapAdapter} from 'scratch-svg-renderer';
=======
import {SVGRenderer as V2SVGAdapter} from 'scratch-svg-renderer';
import {BitmapAdapter as V2BitmapAdapter} from 'scratch-svg-renderer';
import RubberCanvas from '../lib/rubber-canvas';
>>>>>>> 40c2f534

import StageComponent from '../components/stage/stage.jsx';

import {
    activateColorPicker,
    deactivateColorPicker
} from '../reducers/color-picker';

const colorPickerRadius = 20;
const dragThreshold = 3; // Same as the block drag threshold

class Stage extends React.Component {
    constructor (props) {
        super(props);
        bindAll(this, [
            'attachMouseEvents',
            'cancelMouseDownTimeout',
            'detachMouseEvents',
            'handleDoubleClick',
            'handleQuestionAnswered',
            'onMouseUp',
            'onMouseMove',
            'onMouseDown',
            'onStartDrag',
            'onStopDrag',
            'onWheel',
            'updateRect',
            'questionListener',
            'setDragCanvas',
            'setWobblyDragCanvas',
            'clearDragCanvas',
            'drawDragCanvas',
            'positionDragCanvas',
            '_updateWobblyCanvas'
        ]);
        this.state = {
            mouseDownTimeoutId: null,
            mouseDownPosition: null,
            isDragging: false,
            dragOffset: null,
            dragId: null,
            colorInfo: null,
            question: null
        };
        if (this.props.vm.renderer) {
            this.renderer = this.props.vm.renderer;
            this.canvas = this.renderer.canvas;
        } else {
            this.canvas = document.createElement('canvas');
            this.renderer = new Renderer(this.canvas);
            this.props.vm.attachRenderer(this.renderer);

            // Only attach a video provider once because it is stateful
            this.props.vm.setVideoProvider(new VideoProvider());

            // Calling draw a single time before any project is loaded just makes
            // the canvas white instead of solid black–needed because it is not
            // possible to use CSS to style the canvas to have a different
            // default color
            this.props.vm.renderer.draw();
        }
        this.props.vm.attachV2SVGAdapter(new V2SVGAdapter());
        this.props.vm.attachV2BitmapAdapter(new V2BitmapAdapter());
    }
    componentDidMount () {
        this.attachRectEvents();
        this.attachMouseEvents(this.canvas);
        this.updateRect();
        this.props.vm.runtime.addListener('QUESTION', this.questionListener);

        // The GUI component seems to be recreated when entering/exiting editor mode.
        // If we only update mystery mode in componentDidUpdate, it won't
        // update when switching between editor and player mode.
        if (this.props.mysteryMode !== this.renderer._mystery.modeActive) {
            this.renderer.setMysteryMode(this.props.mysteryMode);
        }
    }
    shouldComponentUpdate (nextProps, nextState) {
        return this.props.stageSize !== nextProps.stageSize ||
            this.props.isColorPicking !== nextProps.isColorPicking ||
            this.state.colorInfo !== nextState.colorInfo ||
            this.props.isFullScreen !== nextProps.isFullScreen ||
            this.state.question !== nextState.question ||
            this.props.micIndicator !== nextProps.micIndicator ||
            this.props.isStarted !== nextProps.isStarted ||
            this.props.mysteryMode !== nextProps.mysteryMode ||
            this.props.wobblyDragging !== nextProps.wobblyDragging;
    }
    componentDidUpdate (prevProps) {
        if (this.props.isColorPicking && !prevProps.isColorPicking) {
            this.startColorPickingLoop();
        } else if (!this.props.isColorPicking && prevProps.isColorPicking) {
            this.stopColorPickingLoop();
        }
        if (this.props.mysteryMode !== prevProps.mysteryMode) {
            this.renderer.setMysteryMode(this.props.mysteryMode);
        }
        this.updateRect();
        this.renderer.resize(this.rect.width, this.rect.height);
    }
    componentWillUnmount () {
        this.detachMouseEvents(this.canvas);
        this.detachRectEvents();
        this.stopColorPickingLoop();
        this.props.vm.runtime.removeListener('QUESTION', this.questionListener);
    }
    questionListener (question) {
        this.setState({question: question});
    }
    handleQuestionAnswered (answer) {
        this.setState({question: null}, () => {
            this.props.vm.runtime.emit('ANSWER', answer);
        });
    }
    startColorPickingLoop () {
        this.intervalId = setInterval(() => {
            if (typeof this.pickX === 'number') {
                this.setState({colorInfo: this.getColorInfo(this.pickX, this.pickY)});
            }
        }, 30);
    }
    stopColorPickingLoop () {
        clearInterval(this.intervalId);
    }
    attachMouseEvents (canvas) {
        document.addEventListener('mousemove', this.onMouseMove);
        document.addEventListener('mouseup', this.onMouseUp);
        document.addEventListener('touchmove', this.onMouseMove);
        document.addEventListener('touchend', this.onMouseUp);
        canvas.addEventListener('mousedown', this.onMouseDown);
        canvas.addEventListener('touchstart', this.onMouseDown);
        canvas.addEventListener('wheel', this.onWheel);
    }
    detachMouseEvents (canvas) {
        document.removeEventListener('mousemove', this.onMouseMove);
        document.removeEventListener('mouseup', this.onMouseUp);
        document.removeEventListener('touchmove', this.onMouseMove);
        document.removeEventListener('touchend', this.onMouseUp);
        canvas.removeEventListener('mousedown', this.onMouseDown);
        canvas.removeEventListener('touchstart', this.onMouseDown);
        canvas.removeEventListener('wheel', this.onWheel);
    }
    attachRectEvents () {
        window.addEventListener('resize', this.updateRect);
        window.addEventListener('scroll', this.updateRect);
    }
    detachRectEvents () {
        window.removeEventListener('resize', this.updateRect);
        window.removeEventListener('scroll', this.updateRect);
    }
    updateRect () {
        this.rect = this.canvas.getBoundingClientRect();
    }
    getScratchCoords (x, y) {
        const nativeSize = this.renderer.getNativeSize();
        return [
            (nativeSize[0] / this.rect.width) * (x - (this.rect.width / 2)),
            (nativeSize[1] / this.rect.height) * (y - (this.rect.height / 2))
        ];
    }
    getColorInfo (x, y) {
        return {
            x: x,
            y: y,
            ...this.renderer.extractColor(x, y, colorPickerRadius)
        };
    }
    handleDoubleClick (e) {
        const {x, y} = getEventXY(e);
        // Set editing target from cursor position, if clicking on a sprite.
        const mousePosition = [x - this.rect.left, y - this.rect.top];
        const drawableId = this.renderer.pick(mousePosition[0], mousePosition[1]);
        if (drawableId === null) return;
        const targetId = this.props.vm.getTargetIdForDrawableId(drawableId);
        if (targetId === null) return;
        this.props.vm.setEditingTarget(targetId);
    }
    onMouseMove (e) {
        const {x, y} = getEventXY(e);
        const mousePosition = [x - this.rect.left, y - this.rect.top];

        if (this.props.isColorPicking) {
            // Set the pickX/Y for the color picker loop to pick up
            this.pickX = mousePosition[0];
            this.pickY = mousePosition[1];
        }

        if (this.state.mouseDown && !this.state.isDragging) {
            const distanceFromMouseDown = Math.sqrt(
                Math.pow(mousePosition[0] - this.state.mouseDownPosition[0], 2) +
                Math.pow(mousePosition[1] - this.state.mouseDownPosition[1], 2)
            );
            if (distanceFromMouseDown > dragThreshold) {
                this.cancelMouseDownTimeout();
                this.onStartDrag(...this.state.mouseDownPosition);
            }
        }
        if (this.state.mouseDown && this.state.isDragging) {
            // Editor drag style only updates the drag canvas, does full update at the end of drag
            // Non-editor drag style just updates the sprite continuously.
            if (this.props.useEditorDragStyle) {
                if (this.props.wobblyDragging) {
                    this.wobblyDragCanvas.updateMousePosition(mousePosition);
                } else {
                    this.positionDragCanvas(mousePosition[0], mousePosition[1]);
                }
            } else {
                const spritePosition = this.getScratchCoords(mousePosition[0], mousePosition[1]);
                this.props.vm.postSpriteInfo({
                    x: spritePosition[0] + this.state.dragOffset[0],
                    y: -(spritePosition[1] + this.state.dragOffset[1]),
                    force: true
                });
            }
        }
        const coordinates = {
            x: mousePosition[0],
            y: mousePosition[1],
            canvasWidth: this.rect.width,
            canvasHeight: this.rect.height
        };
        this.props.vm.postIOData('mouse', coordinates);
    }
    onMouseUp (e) {
        const {x, y} = getEventXY(e);
        const mousePosition = [x - this.rect.left, y - this.rect.top];
        this.cancelMouseDownTimeout();
        this.setState({
            mouseDown: false,
            mouseDownPosition: null
        });
        const data = {
            isDown: false,
            x: x - this.rect.left,
            y: y - this.rect.top,
            canvasWidth: this.rect.width,
            canvasHeight: this.rect.height,
            wasDragged: this.state.isDragging
        };
        if (this.state.isDragging) {
            this.onStopDrag(mousePosition[0], mousePosition[1]);
        }
        this.props.vm.postIOData('mouse', data);

        if (this.props.isColorPicking &&
            mousePosition[0] > 0 && mousePosition[0] < this.rect.width &&
            mousePosition[1] > 0 && mousePosition[1] < this.rect.height
        ) {
            const {r, g, b} = this.state.colorInfo.color;
            const componentToString = c => {
                const hex = c.toString(16);
                return hex.length === 1 ? `0${hex}` : hex;
            };
            const colorString = `#${componentToString(r)}${componentToString(g)}${componentToString(b)}`;
            this.props.onDeactivateColorPicker(colorString);
            this.setState({colorInfo: null});
            this.pickX = null;
            this.pickY = null;
        }
    }
    onMouseDown (e) {
        this.updateRect();
        const {x, y} = getEventXY(e);
        const mousePosition = [x - this.rect.left, y - this.rect.top];
        if (this.props.isColorPicking) {
            // Set the pickX/Y for the color picker loop to pick up
            this.pickX = mousePosition[0];
            this.pickY = mousePosition[1];
            // Immediately update the color picker info
            this.setState({colorInfo: this.getColorInfo(this.pickX, this.pickY)});
        } else {
            if (e.button === 0 || (window.TouchEvent && e instanceof TouchEvent)) {
                this.setState({
                    mouseDown: true,
                    mouseDownPosition: mousePosition,
                    mouseDownTimeoutId: setTimeout(
                        this.onStartDrag.bind(this, mousePosition[0], mousePosition[1]),
                        400
                    )
                });
            }
            const data = {
                isDown: true,
                x: mousePosition[0],
                y: mousePosition[1],
                canvasWidth: this.rect.width,
                canvasHeight: this.rect.height
            };
            this.props.vm.postIOData('mouse', data);
            if (e.preventDefault) {
                // Prevent default to prevent touch from dragging page
                e.preventDefault();
                // But we do want any active input to be blurred
                if (document.activeElement && document.activeElement.blur) {
                    document.activeElement.blur();
                }
            }
        }
    }
    onWheel (e) {
        const data = {
            deltaX: e.deltaX,
            deltaY: e.deltaY
        };
        this.props.vm.postIOData('mouseWheel', data);
    }
    cancelMouseDownTimeout () {
        if (this.state.mouseDownTimeoutId !== null) {
            clearTimeout(this.state.mouseDownTimeoutId);
        }
        this.setState({mouseDownTimeoutId: null});
    }
    /**
     * Initialize the position of the "dragged sprite" canvas
     * @param {DrawableExtraction} drawableData The data returned from renderer.extractDrawableScreenSpace
     * @param {number} x The x position of the initial drag event
     * @param {number} y The y position of the initial drag event
     */
    drawDragCanvas (drawableData, x, y) {
        const {
            imageData,
            x: boundsX,
            y: boundsY,
            width: boundsWidth,
            height: boundsHeight
        } = drawableData;
        this.dragCanvas.width = imageData.width;
        this.dragCanvas.height = imageData.height;
        // On high-DPI devices, the canvas size in layout-pixels is not equal to the size of the extracted data.
        this.dragCanvas.style.width = `${boundsWidth}px`;
        this.dragCanvas.style.height = `${boundsHeight}px`;

        this.dragCanvas.getContext('2d').putImageData(imageData, 0, 0);
        // Position so that pick location is at (0, 0) so that  positionDragCanvas()
        // can use translation to move to mouse position smoothly.
        this.dragCanvas.style.left = `${boundsX - x}px`;
        this.dragCanvas.style.top = `${boundsY - y}px`;
        this.dragCanvas.style.display = 'block';
    }
    clearDragCanvas () {
        const dragCanvas = this.props.wobblyDragging ? this.wobblyDragCanvas._canvas : this.dragCanvas;
        dragCanvas.width = dragCanvas.height = 0;
        dragCanvas.style.display = 'none';
    }
    positionDragCanvas (mouseX, mouseY) {
        // mouseX/Y are relative to stage top/left, and dragCanvas is already
        // positioned so that the pick location is at (0,0).
        this.dragCanvas.style.transform = `translate(${mouseX}px, ${mouseY}px)`;
    }
    _updateWobblyCanvas (timestamp) {
        this.wobblyDragCanvas.step(timestamp);
        if (this.state.isDragging) window.requestAnimationFrame(this._updateWobblyCanvas);
    }
    onStartDrag (x, y) {
        if (this.state.dragId) return;
        const drawableId = this.renderer.pick(x, y);
        if (drawableId === null) return;
        const targetId = this.props.vm.getTargetIdForDrawableId(drawableId);
        if (targetId === null) return;

        const target = this.props.vm.runtime.getTargetById(targetId);

        // Do not start drag unless in editor drag mode or target is draggable
        if (!(this.props.useEditorDragStyle || target.draggable)) return;

        // Dragging always brings the target to the front
        target.goToFront();

<<<<<<< HEAD
        const [scratchMouseX, scratchMouseY] = this.getScratchCoords(x, y);
        const offsetX = target.x - scratchMouseX;
        const offsetY = -(target.y + scratchMouseY);
=======
        // Ensure drag canvas' bounds are tight by forcing renderer to generate tight bounds
        this.renderer.getBounds(drawableId);
        // Extract the drawable art
        const drawableData = this.renderer.extractDrawable(drawableId, x, y);
>>>>>>> 40c2f534

        this.props.vm.startDrag(targetId);
        this.setState({
            isDragging: true,
            dragId: targetId,
<<<<<<< HEAD
            dragOffset: [offsetX, offsetY]
        });
        if (this.props.useEditorDragStyle) {
            // Extract the drawable art
            const drawableData = this.renderer.extractDrawableScreenSpace(drawableId);
            this.drawDragCanvas(drawableData, x, y);
            this.positionDragCanvas(x, y);
=======
            dragOffset: drawableData.scratchOffset
        }, () => {
            if (this.props.wobblyDragging && this.props.useEditorDragStyle) this._updateWobblyCanvas(performance.now());
        });
        if (this.props.useEditorDragStyle) {
            if (this.props.wobblyDragging) {
                this.wobblyDragCanvas.reinit(drawableData, x, y);
            } else {
                this.drawDragCanvas(drawableData);
                this.positionDragCanvas(x, y);
            }

>>>>>>> 40c2f534
            this.props.vm.postSpriteInfo({visible: false});
            this.props.vm.renderer.draw();
        }
    }
    onStopDrag (mouseX, mouseY) {
        const dragId = this.state.dragId;
        const commonStopDragActions = () => {
            this.props.vm.stopDrag(dragId);
            this.setState({
                isDragging: false,
                dragOffset: null,
                dragId: null
            });
        };
        if (this.props.useEditorDragStyle) {
            // Need to sequence these actions to prevent flickering.
            const spriteInfo = {visible: true};
            // First update the sprite position if dropped in the stage.
            if (mouseX > 0 && mouseX < this.rect.width &&
                mouseY > 0 && mouseY < this.rect.height) {
                const spritePosition = this.getScratchCoords(mouseX, mouseY);
                spriteInfo.x = spritePosition[0] + this.state.dragOffset[0];
                spriteInfo.y = -(spritePosition[1] + this.state.dragOffset[1]);
                spriteInfo.force = true;
            }
            this.props.vm.postSpriteInfo(spriteInfo);
            // Then clear the dragging canvas and stop drag (potentially slow if selecting sprite)
            this.clearDragCanvas();
            commonStopDragActions();
            this.props.vm.renderer.draw();
        } else {
            commonStopDragActions();
        }
    }
    setDragCanvas (canvas) {
        this.dragCanvas = canvas;
    }
    setWobblyDragCanvas (canvas) {
        if (this.wobblyDragCanvas) {
            this.wobblyDragCanvas.destroy();
            this.wobblyDragCanvas = null;
        }
        if (canvas) this.wobblyDragCanvas = new RubberCanvas(canvas);
    }
    render () {
        const {
            vm, // eslint-disable-line no-unused-vars
            onActivateColorPicker, // eslint-disable-line no-unused-vars
            ...props
        } = this.props;
        return (
            <StageComponent
                canvas={this.canvas}
                colorInfo={this.state.colorInfo}
                dragRef={this.setDragCanvas}
                question={this.state.question}
                onDoubleClick={this.handleDoubleClick}
                onQuestionAnswered={this.handleQuestionAnswered}
                wobblyDragRef={this.setWobblyDragCanvas}
                {...props}
            />
        );
    }
}

Stage.propTypes = {
    isColorPicking: PropTypes.bool,
    isFullScreen: PropTypes.bool.isRequired,
    isStarted: PropTypes.bool,
    micIndicator: PropTypes.bool,
    onActivateColorPicker: PropTypes.func,
    onDeactivateColorPicker: PropTypes.func,
    stageSize: PropTypes.oneOf(Object.keys(STAGE_DISPLAY_SIZES)).isRequired,
    useEditorDragStyle: PropTypes.bool,
    vm: PropTypes.instanceOf(VM).isRequired,
    mysteryMode: PropTypes.bool,
    wobblyDragging: PropTypes.bool
};

Stage.defaultProps = {
    useEditorDragStyle: true
};

const mapStateToProps = state => ({
    isColorPicking: state.scratchGui.colorPicker.active,
    isFullScreen: state.scratchGui.mode.isFullScreen,
    isStarted: state.scratchGui.vmStatus.started,
    micIndicator: state.scratchGui.micIndicator,
    // Do not use editor drag style in fullscreen or player mode.
    useEditorDragStyle: !(state.scratchGui.mode.isFullScreen || state.scratchGui.mode.isPlayerOnly),
    mysteryMode: state.scratchGui.mysteryMode && !(
        state.scratchGui.mode.isFullScreen || state.scratchGui.mode.isPlayerOnly),
    wobblyDragging: state.scratchGui.wobblyDragging
});

const mapDispatchToProps = dispatch => ({
    onActivateColorPicker: () => dispatch(activateColorPicker()),
    onDeactivateColorPicker: color => dispatch(deactivateColorPicker(color))
});

export default connect(
    mapStateToProps,
    mapDispatchToProps
)(Stage);<|MERGE_RESOLUTION|>--- conflicted
+++ resolved
@@ -8,13 +8,8 @@
 import {STAGE_DISPLAY_SIZES} from '../lib/layout-constants';
 import {getEventXY} from '../lib/touch-utils';
 import VideoProvider from '../lib/video/video-provider';
-<<<<<<< HEAD
 import {SVGRenderer as V2SVGAdapter, BitmapAdapter as V2BitmapAdapter} from 'scratch-svg-renderer';
-=======
-import {SVGRenderer as V2SVGAdapter} from 'scratch-svg-renderer';
-import {BitmapAdapter as V2BitmapAdapter} from 'scratch-svg-renderer';
 import RubberCanvas from '../lib/rubber-canvas';
->>>>>>> 40c2f534
 
 import StageComponent from '../components/stage/stage.jsx';
 
@@ -383,43 +378,33 @@
         // Dragging always brings the target to the front
         target.goToFront();
 
-<<<<<<< HEAD
         const [scratchMouseX, scratchMouseY] = this.getScratchCoords(x, y);
         const offsetX = target.x - scratchMouseX;
         const offsetY = -(target.y + scratchMouseY);
-=======
+
         // Ensure drag canvas' bounds are tight by forcing renderer to generate tight bounds
         this.renderer.getBounds(drawableId);
         // Extract the drawable art
         const drawableData = this.renderer.extractDrawable(drawableId, x, y);
->>>>>>> 40c2f534
 
         this.props.vm.startDrag(targetId);
         this.setState({
             isDragging: true,
             dragId: targetId,
-<<<<<<< HEAD
             dragOffset: [offsetX, offsetY]
-        });
-        if (this.props.useEditorDragStyle) {
-            // Extract the drawable art
-            const drawableData = this.renderer.extractDrawableScreenSpace(drawableId);
-            this.drawDragCanvas(drawableData, x, y);
-            this.positionDragCanvas(x, y);
-=======
-            dragOffset: drawableData.scratchOffset
         }, () => {
             if (this.props.wobblyDragging && this.props.useEditorDragStyle) this._updateWobblyCanvas(performance.now());
         });
+
         if (this.props.useEditorDragStyle) {
             if (this.props.wobblyDragging) {
                 this.wobblyDragCanvas.reinit(drawableData, x, y);
             } else {
-                this.drawDragCanvas(drawableData);
+                // Extract the drawable art
+                const drawableData = this.renderer.extractDrawableScreenSpace(drawableId);
+                this.drawDragCanvas(drawableData, x, y);
                 this.positionDragCanvas(x, y);
             }
-
->>>>>>> 40c2f534
             this.props.vm.postSpriteInfo({visible: false});
             this.props.vm.renderer.draw();
         }
