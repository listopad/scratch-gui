--- conflicted
+++ resolved
@@ -44,43 +44,6 @@
         this.setState({currentModal: null});
     }
     render () {
-<<<<<<< HEAD
-        return (
-            <GUIComponent>
-                <GreenFlag vm={this.props.vm} />
-                <StopAll vm={this.props.vm} />
-                <Stage vm={this.props.vm} />
-                <SpriteSelector vm={this.props.vm}
-                    openNewSprite={() => this.openModal('sprite-library')}
-                    openNewCostume={() => this.openModal('costume-library')}
-                    openNewBackdrop={() => this.openModal('backdrop-library')} />
-                <Blocks
-                    options={{
-                        media: this.props.basePath + 'static/blocks-media/'
-                    }}
-                    vm={this.props.vm}
-                />
-                <SpriteLibrary
-                    vm={this.props.vm}
-                    mediaLibrary={this.mediaLibrary}
-                    onRequestClose={this.closeModal.bind(this)}
-                    visible={this.state.currentModal == 'sprite-library'}
-                    key='sprite-library' />
-                <CostumeLibrary
-                    vm={this.props.vm}
-                    mediaLibrary={this.mediaLibrary}
-                    onRequestClose={this.closeModal.bind(this)}
-                    visible={this.state.currentModal == 'costume-library'}
-                    key='costume-library' />
-                <BackdropLibrary
-                    vm={this.props.vm}
-                    mediaLibrary={this.mediaLibrary}
-                    onRequestClose={this.closeModal.bind(this)}
-                    visible={this.state.currentModal == 'backdrop-library'}
-                    key='backdrop-library' />
-            </GUIComponent>
-        );
-=======
         let {
             basePath,
             blocksProps,
@@ -111,10 +74,27 @@
                     <Stage vm={vm} {...stageProps} />
                     <SpriteSelector vm={vm} {... spriteSelectorProps} />
                     <Blocks vm={vm} {... blocksProps} />
+<SpriteLibrary
+                    vm={this.props.vm}
+                    mediaLibrary={this.mediaLibrary}
+                    onRequestClose={this.closeModal.bind(this)}
+                    visible={this.state.currentModal == 'sprite-library'}
+                    key='sprite-library' />
+                <CostumeLibrary
+                    vm={this.props.vm}
+                    mediaLibrary={this.mediaLibrary}
+                    onRequestClose={this.closeModal.bind(this)}
+                    visible={this.state.currentModal == 'costume-library'}
+                    key='costume-library' />
+                <BackdropLibrary
+                    vm={this.props.vm}
+                    mediaLibrary={this.mediaLibrary}
+                    onRequestClose={this.closeModal.bind(this)}
+                    visible={this.state.currentModal == 'backdrop-library'}
+                    key='backdrop-library' />
                 </GUIComponent>
             );
         }
->>>>>>> b1c14cc3
     }
 }
 
