const defaultsDeep = require('lodash.defaultsdeep');
const path = require('path');
const webpack = require('webpack');

// Plugins
const CopyWebpackPlugin = require('copy-webpack-plugin');
const HtmlWebpackPlugin = require('html-webpack-plugin');
const UglifyJsPlugin = require('uglifyjs-webpack-plugin');

// PostCss
const autoprefixer = require('autoprefixer');
const postcssVars = require('postcss-simple-vars');
const postcssImport = require('postcss-import');

const STATIC_PATH = process.env.STATIC_PATH || '/static';

const base = {
    mode: process.env.NODE_ENV === 'production' ? 'production' : 'development',
    devtool: 'cheap-module-source-map',
    devServer: {
        contentBase: path.resolve(__dirname, 'build'),
        host: '0.0.0.0',
        port: process.env.PORT || 8601
    },
    output: {
        library: 'GUI',
        filename: '[name].js',
        chunkFilename: 'chunks/[name].js'
    },
    resolve: {
        symlinks: false
    },
    module: {
        rules: [{
            test: /\.jsx?$/,
            loader: 'babel-loader',
            include: [
                path.resolve(__dirname, 'src'),
                /node_modules[\\/]scratch-[^\\/]+[\\/]src/,
                /node_modules[\\/]pify/,
                /node_modules[\\/]@vernier[\\/]godirect/
            ],
            options: {
                // Explicitly disable babelrc so we don't catch various config
                // in much lower dependencies.
                babelrc: false,
                plugins: [
                    '@babel/plugin-syntax-dynamic-import',
                    '@babel/plugin-transform-async-to-generator',
                    '@babel/plugin-proposal-object-rest-spread',
                    ['react-intl', {
                        messagesDir: './translations/messages/'
                    }]],
                presets: ['@babel/preset-env', '@babel/preset-react']
            }
        },
        {
            test: /\.css$/,
            use: [{
                loader: 'style-loader'
            }, {
                loader: 'css-loader',
                options: {
                    modules: true,
                    importLoaders: 1,
                    localIdentName: '[name]_[local]_[hash:base64:5]',
                    camelCase: true
                }
            }, {
                loader: 'postcss-loader',
                options: {
                    ident: 'postcss',
                    plugins: function () {
                        return [
                            postcssImport,
                            postcssVars,
                            autoprefixer
                        ];
                    }
                }
            }]
        },
        {
            test: /\.hex$/,
            use: [{
                loader: 'url-loader',
                options: {
                    limit: 16 * 1024
                }
            }]
        }]
    },
    optimization: {
        minimizer: [
            new UglifyJsPlugin({
                include: /\.min\.js$/
            })
        ]
    },
    plugins: [
        new CopyWebpackPlugin({
            patterns: [
                {
                    from: 'node_modules/scratch-blocks/media',
                    to: 'static/blocks-media/default'
                },
                {
                    from: 'node_modules/scratch-blocks/media',
                    to: 'static/blocks-media/high-contrast'
                },
                {
                    from: 'src/lib/themes/high-contrast/blocks-media',
                    to: 'static/blocks-media/high-contrast',
                    force: true
                }
            ]
        })
    ]
};

if (!process.env.CI) {
    base.plugins.push(new webpack.ProgressPlugin());
}

module.exports = [
    // to run editor examples
    defaultsDeep({}, base, {
        entry: {
            'lib.min': ['react', 'react-dom'],
            'gui': './src/playground/index.jsx',
            'blocksonly': './src/playground/blocks-only.jsx',
            'compatibilitytesting': './src/playground/compatibility-testing.jsx',
            'player': './src/playground/player.jsx'
        },
        output: {
            path: path.resolve(__dirname, 'build'),
            filename: '[name].js'
        },
        module: {
            rules: base.module.rules.concat([
                {
                    test: /\.(svg|png|wav|mp3|gif|jpg)$/,
                    loader: 'url-loader',
                    options: {
                        limit: 2048,
                        outputPath: 'static/assets/'
                    }
                }
            ])
        },
        optimization: {
            splitChunks: {
                chunks: 'all',
                name: 'lib.min'
            },
            runtimeChunk: {
                name: 'lib.min'
            }
        },
        plugins: base.plugins.concat([
            new webpack.DefinePlugin({
<<<<<<< HEAD
                'process.env.NODE_ENV': '"production"',
=======
                'process.env.NODE_ENV': `"${process.env.NODE_ENV}"`,
>>>>>>> d14765f7
                'process.env.DEBUG': Boolean(process.env.DEBUG),
                'process.env.GA_ID': `"${process.env.GA_ID || 'UA-000000-01'}"`
            }),
            new HtmlWebpackPlugin({
                chunks: ['lib.min', 'gui'],
                template: 'src/playground/index.ejs',
                title: 'Scratch 3.0 GUI'
            }),
            new HtmlWebpackPlugin({
                chunks: ['lib.min', 'blocksonly'],
                template: 'src/playground/index.ejs',
                filename: 'blocks-only.html',
                title: 'Scratch 3.0 GUI: Blocks Only Example'
            }),
            new HtmlWebpackPlugin({
                chunks: ['lib.min', 'compatibilitytesting'],
                template: 'src/playground/index.ejs',
                filename: 'compatibility-testing.html',
                title: 'Scratch 3.0 GUI: Compatibility Testing'
            }),
            new HtmlWebpackPlugin({
                chunks: ['lib.min', 'player'],
                template: 'src/playground/index.ejs',
                filename: 'player.html',
                title: 'Scratch 3.0 GUI: Player Example'
            }),
            new CopyWebpackPlugin({
                patterns: [
                    {
                        from: 'static',
                        to: 'static'
                    }
                ]
            }),
            new CopyWebpackPlugin({
                patterns: [
                    {
                        from: 'extensions/**',
                        to: 'static',
                        context: 'src/examples'
                    }
                ]
            }),
            new CopyWebpackPlugin({
                patterns: [
                    {
                        from: 'extension-worker.{js,js.map}',
                        context: 'node_modules/scratch-vm/dist/web',
                        noErrorOnMissing: true
                    }
                ]
            })
        ])
    })
].concat(
    process.env.NODE_ENV === 'production' || process.env.BUILD_MODE === 'dist' ? (
        // export as library
        defaultsDeep({}, base, {
            target: 'web',
            entry: {
                'scratch-gui': './src/index.js'
            },
            output: {
                libraryTarget: 'umd',
                path: path.resolve('dist'),
                publicPath: `${STATIC_PATH}/`
            },
            externals: {
                'react': 'react',
                'react-dom': 'react-dom'
            },
            module: {
                rules: base.module.rules.concat([
                    {
                        test: /\.(svg|png|wav|mp3|gif|jpg)$/,
                        loader: 'url-loader',
                        options: {
                            limit: 2048,
                            outputPath: 'static/assets/',
                            publicPath: `${STATIC_PATH}/assets/`
                        }
                    }
                ])
            },
            plugins: base.plugins.concat([
                new CopyWebpackPlugin({
                    patterns: [
                        {
                            from: 'extension-worker.{js,js.map}',
                            context: 'node_modules/scratch-vm/dist/web',
                            noErrorOnMissing: true
                        }
                    ]
                }),
                // Include library JSON files for scratch-desktop to use for downloading
                new CopyWebpackPlugin({
                    patterns: [
                        {
                            from: 'src/lib/libraries/*.json',
                            to: 'libraries',
                            flatten: true
                        }
                    ]
                })
            ])
        })) : []
);<|MERGE_RESOLUTION|>--- conflicted
+++ resolved
@@ -159,11 +159,7 @@
         },
         plugins: base.plugins.concat([
             new webpack.DefinePlugin({
-<<<<<<< HEAD
                 'process.env.NODE_ENV': '"production"',
-=======
-                'process.env.NODE_ENV': `"${process.env.NODE_ENV}"`,
->>>>>>> d14765f7
                 'process.env.DEBUG': Boolean(process.env.DEBUG),
                 'process.env.GA_ID': `"${process.env.GA_ID || 'UA-000000-01'}"`
             }),
