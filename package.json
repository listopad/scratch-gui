--- conflicted
+++ resolved
@@ -1,12 +1,7 @@
 {
   "name": "scratch-gui",
-<<<<<<< HEAD
-  "version": "1.2.5",
+  "version": "1.3.9",
   "description": "Graphical User Interface for creating and running Scratch 3.0 projects",
-=======
-  "version": "1.3.9",
-  "description": "GraphicaL User Interface for creating and running Scratch 3.0 projects",
->>>>>>> d4323f0d
   "author": "Massachusetts Institute of Technology",
   "license": "BSD-3-Clause",
   "homepage": "https://github.com/LLK/scratch-gui#readme",
