--- conflicted
+++ resolved
@@ -108,13 +108,8 @@
     "redux-throttle": "0.1.1",
     "rimraf": "^2.6.1",
     "scratch-audio": "0.1.0-prerelease.20190925183642",
-<<<<<<< HEAD
     "scratch-blocks": "0.1.0-prerelease.1585138708",
-    "scratch-l10n": "3.7.20200317213230",
-=======
-    "scratch-blocks": "0.1.0-prerelease.1584453125",
     "scratch-l10n": "3.8.20200325112845",
->>>>>>> 78fe4c92
     "scratch-paint": "0.2.0-prerelease.20200213174123",
     "scratch-render": "0.1.0-prerelease.20200228152431",
     "scratch-storage": "1.3.2",
