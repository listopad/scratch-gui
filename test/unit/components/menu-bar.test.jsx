--- conflicted
+++ resolved
@@ -20,13 +20,11 @@
             projectState: {
                 loadingState: LoadingState.NOT_LOADED
             },
-<<<<<<< HEAD
             theme: {
                 theme: DEFAULT_THEME
-=======
+            },
             timeTravel: {
                 year: 'NOW'
->>>>>>> 2fe3ff03
             },
             vm: new VM()
         }
